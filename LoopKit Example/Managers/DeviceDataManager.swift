--- conflicted
+++ resolved
@@ -111,8 +111,6 @@
             }
         }
     }
-<<<<<<< HEAD
-=======
 
     // MARK: CarbStoreDelegate
 
@@ -121,5 +119,4 @@
     func carbStore(_ carbStore: CarbStore, didError error: CarbStore.CarbStoreError) {
         print("carbstore error: \(error)")
     }
->>>>>>> 0a720b42
 }