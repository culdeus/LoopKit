--- conflicted
+++ resolved
@@ -798,13 +798,9 @@
 		E96DCB5824AEF50F007117BC /* SuspendThresholdInformationView.swift in Sources */ = {isa = PBXBuildFile; fileRef = E96DCB5724AEF50F007117BC /* SuspendThresholdInformationView.swift */; };
 		E96DCB5A24AF74AC007117BC /* SuspendThresholdEditor.swift in Sources */ = {isa = PBXBuildFile; fileRef = E96DCB5924AF74AC007117BC /* SuspendThresholdEditor.swift */; };
 		E96DCB5E24AF7DC7007117BC /* BasalRatesInformationView.swift in Sources */ = {isa = PBXBuildFile; fileRef = E96DCB5D24AF7DC7007117BC /* BasalRatesInformationView.swift */; };
-<<<<<<< HEAD
-		E9D95F6524C7BC400079F47D /* SettingsPresentationMode.swift in Sources */ = {isa = PBXBuildFile; fileRef = E9D95F6424C7BC400079F47D /* SettingsPresentationMode.swift */; };
-=======
 		E99A132E2557548300D3F5B3 /* SegmentedGaugeBar.swift in Sources */ = {isa = PBXBuildFile; fileRef = E99A132D2557548300D3F5B3 /* SegmentedGaugeBar.swift */; };
 		E9C58A6E24DA65E400487A17 /* HistoricalOverrideDetailView.swift in Sources */ = {isa = PBXBuildFile; fileRef = E9C58A6D24DA65E400487A17 /* HistoricalOverrideDetailView.swift */; };
-		E9D95F6524C7BC400079F47D /* PresentationMode.swift in Sources */ = {isa = PBXBuildFile; fileRef = E9D95F6424C7BC400079F47D /* PresentationMode.swift */; };
->>>>>>> 0d8844ec
+		E9D95F6524C7BC400079F47D /* SettingsPresentationMode.swift in Sources */ = {isa = PBXBuildFile; fileRef = E9D95F6424C7BC400079F47D /* SettingsPresentationMode.swift */; };
 		E9DFB92524E43CF500468917 /* ExpandableDatePicker.swift in Sources */ = {isa = PBXBuildFile; fileRef = E9DFB92424E43CF500468917 /* ExpandableDatePicker.swift */; };
 		E9E5E56524D362E900B5DFFE /* dynamic_glucose_effect_none_observed_output.json in Resources */ = {isa = PBXBuildFile; fileRef = E9E5E56124D362E800B5DFFE /* dynamic_glucose_effect_none_observed_output.json */; };
 		E9E5E56624D362E900B5DFFE /* dynamic_glucose_effect_never_fully_observed_output.json in Resources */ = {isa = PBXBuildFile; fileRef = E9E5E56224D362E800B5DFFE /* dynamic_glucose_effect_never_fully_observed_output.json */; };
@@ -814,13 +810,6 @@
 /* End PBXBuildFile section */
 
 /* Begin PBXContainerItemProxy section */
-		1D81905225688079004D1BEC /* PBXContainerItemProxy */ = {
-			isa = PBXContainerItemProxy;
-			containerPortal = 43D8FDC21C728FDF0073BE78 /* Project object */;
-			proxyType = 1;
-			remoteGlobalIDString = 1D81903A25687FF2004D1BEC;
-			remoteInfo = Cartfile;
-		};
 		1DEE226A24A676A300693C32 /* PBXContainerItemProxy */ = {
 			isa = PBXContainerItemProxy;
 			containerPortal = 43D8FDC21C728FDF0073BE78 /* Project object */;
@@ -1591,13 +1580,9 @@
 		E96DCB5724AEF50F007117BC /* SuspendThresholdInformationView.swift */ = {isa = PBXFileReference; lastKnownFileType = sourcecode.swift; path = SuspendThresholdInformationView.swift; sourceTree = "<group>"; };
 		E96DCB5924AF74AC007117BC /* SuspendThresholdEditor.swift */ = {isa = PBXFileReference; lastKnownFileType = sourcecode.swift; path = SuspendThresholdEditor.swift; sourceTree = "<group>"; };
 		E96DCB5D24AF7DC7007117BC /* BasalRatesInformationView.swift */ = {isa = PBXFileReference; lastKnownFileType = sourcecode.swift; path = BasalRatesInformationView.swift; sourceTree = "<group>"; };
-<<<<<<< HEAD
-		E9D95F6424C7BC400079F47D /* SettingsPresentationMode.swift */ = {isa = PBXFileReference; lastKnownFileType = sourcecode.swift; path = SettingsPresentationMode.swift; sourceTree = "<group>"; };
-=======
 		E99A132D2557548300D3F5B3 /* SegmentedGaugeBar.swift */ = {isa = PBXFileReference; lastKnownFileType = sourcecode.swift; path = SegmentedGaugeBar.swift; sourceTree = "<group>"; };
 		E9C58A6D24DA65E400487A17 /* HistoricalOverrideDetailView.swift */ = {isa = PBXFileReference; lastKnownFileType = sourcecode.swift; path = HistoricalOverrideDetailView.swift; sourceTree = "<group>"; };
-		E9D95F6424C7BC400079F47D /* PresentationMode.swift */ = {isa = PBXFileReference; lastKnownFileType = sourcecode.swift; path = PresentationMode.swift; sourceTree = "<group>"; };
->>>>>>> 0d8844ec
+		E9D95F6424C7BC400079F47D /* SettingsPresentationMode.swift */ = {isa = PBXFileReference; lastKnownFileType = sourcecode.swift; path = SettingsPresentationMode.swift; sourceTree = "<group>"; };
 		E9DFB92424E43CF500468917 /* ExpandableDatePicker.swift */ = {isa = PBXFileReference; lastKnownFileType = sourcecode.swift; path = ExpandableDatePicker.swift; sourceTree = "<group>"; };
 		E9E5E56124D362E800B5DFFE /* dynamic_glucose_effect_none_observed_output.json */ = {isa = PBXFileReference; fileEncoding = 4; lastKnownFileType = text.json; path = dynamic_glucose_effect_none_observed_output.json; sourceTree = "<group>"; };
 		E9E5E56224D362E800B5DFFE /* dynamic_glucose_effect_never_fully_observed_output.json */ = {isa = PBXFileReference; fileEncoding = 4; lastKnownFileType = text.json; path = dynamic_glucose_effect_never_fully_observed_output.json; sourceTree = "<group>"; };
@@ -1851,53 +1836,33 @@
 		4369F090208B0D68000E3E45 /* Views */ = {
 			isa = PBXGroup;
 			children = (
-<<<<<<< HEAD
 				893C9F8A2447DBC100CD4185 /* CardList */,
-				E9077D2824ACD5AA0066A88D /* Information Screens */,
-				E916F56724AD31F900BE3547 /* Settings Editors */,
 				892A5DAD2231E185008961AB /* HUDAssets.xcassets */,
 				B4C004B2241085DB00B40429 /* ActionButton.swift */,
 				89AF78C524482268002B4FCC /* ActionButtonStyle.swift */,
 				C1E4B307242E995200E70CCB /* ActivityIndicator.swift */,
-				89BE75CA2464BC2000B145D9 /* AlertContent.swift */,
-=======
-				E9086B3024B3A7270062F5C8 /* ChartTableViewCell.swift */,
-				C1E4B303242E98E900E70CCB /* ProgressView.swift */,
-				C1E4B304242E98E900E70CCB /* ProgressIndicatorView.swift */,
 				E93E866924DD05FA00FF40C8 /* OverrideSelectionHistory.swift */,
->>>>>>> 0d8844ec
 				43F5035821059AF7009FA89A /* AuthenticationTableViewCell.swift */,
 				43F5035921059AF7009FA89A /* AuthenticationTableViewCell.xib */,
 				898E6E64224179300019E459 /* BaseHUDView.swift */,
 				898E6E66224179300019E459 /* BatteryLevelHUDView.swift */,
 				898E6E65224179300019E459 /* BatteryLevelHUDView.xib */,
-				E9086B3424B3A8820062F5C8 /* ChartContainerView.swift */,
 				E9086B3024B3A7270062F5C8 /* ChartTableViewCell.swift */,
-				1D096BF924C242300078B6B5 /* CheckmarkListItem.swift */,
 				89627B172441168900BEB424 /* ConfigurationPage.swift */,
 				8997B4F423727E8A00061132 /* CustomOverrideCollectionViewCell.swift */,
 				43D8FE591C7291D80073BE78 /* DatePickerTableViewCell.swift */,
 				895FE07922011F0B00FCF18A /* DecimalTextFieldTableViewCell.xib */,
-				89904031245B5CA500F1C0A2 /* Deletable.swift */,
 				B46B62B023FF0CA6001E69BA /* DescriptiveText.swift */,
-				89CAB36A24C9EC25009EE3CE /* DismissibleKeyboardTextField.swift */,
 				895FE07B22011F0C00FCF18A /* DoubleRangeTableViewCell.swift */,
 				895FE07222011F0B00FCF18A /* DoubleRangeTableViewCell.xib */,
-				89186C0A24BFD6DB0003D0F3 /* DurationPicker.swift */,
 				895FE07322011F0B00FCF18A /* EmojiDataSource.swift */,
 				895FE07A22011F0C00FCF18A /* EmojiInputCell.swift */,
 				895FE07E22011F0C00FCF18A /* EmojiInputHeaderView.swift */,
-				E9DFB92424E43CF500468917 /* ExpandableDatePicker.swift */,
-				899012C0246F1D8F007B88BA /* ExpandableSetting.swift */,
-				89653C7F2473527100E1BAA5 /* FractionalQuantityPicker.swift */,
 				43177D0B1D3734040006E908 /* GlucoseRangeOverrideTableViewCell.swift */,
 				43177D071D37306D0006E908 /* GlucoseRangeOverrideTableViewCell.xib */,
-				898B4E76246DAE280053C484 /* GlucoseRangePicker.swift */,
 				43D8FE071C7290530073BE78 /* GlucoseRangeTableViewCell.swift */,
 				43D8FE081C7290530073BE78 /* GlucoseRangeTableViewCell.xib */,
 				89F6E313244A1AB600CB9E15 /* GlucoseValuePicker.swift */,
-				898B4E7D246DEB920053C484 /* GuardrailConstrainedQuantityRangeView.swift */,
-				89B0B2A92453C0AB0063D4A7 /* GuardrailConstraintedQuantityView.swift */,
 				89F6E312244A1AB500CB9E15 /* GuardrailWarning.swift */,
 				B4C004B4241085DC00B40429 /* GuideNavigationButton.swift */,
 				B4C004B3241085DB00B40429 /* GuidePage.swift */,
@@ -1913,9 +1878,7 @@
 				892A5DB02231E191008961AB /* LevelHUDView.swift */,
 				892A5DB12231E191008961AB /* LevelMaskView.swift */,
 				892A5DAF2231E191008961AB /* LoadingTableViewCell.swift */,
-				89BE75C024649C2E00B145D9 /* ModalHeaderButtonBar.swift */,
 				B4A2AAB2240832350066563F /* MultipleSelectionList.swift */,
-				89BE75C424649C8100B145D9 /* NewScheduleItemEditor.swift */,
 				895FE07422011F0B00FCF18A /* OverridePresetCollectionViewCell.swift */,
 				895FE07622011F0B00FCF18A /* OverrideSelectionFooterView.swift */,
 				895FE07C22011F0C00FCF18A /* OverrideSelectionHeaderView.swift */,
@@ -1923,15 +1886,10 @@
 				C1E4B304242E98E900E70CCB /* ProgressIndicatorView.swift */,
 				C1E4B303242E98E900E70CCB /* ProgressView.swift */,
 				89AC9DCA24529927004A6B8A /* QuantityPicker.swift */,
-				89FC688B245A2D670075CF59 /* QuantityScheduleEditor.swift */,
 				43D8FE0A1C7290530073BE78 /* RepeatingScheduleValueTableViewCell.swift */,
 				43D8FE0B1C7290530073BE78 /* RepeatingScheduleValueTableViewCell.xib */,
 				892A5DB62231E19F008961AB /* ReservoirVolumeHUDView.swift */,
 				892A5DB52231E19F008961AB /* ReservoirVolumeHUDView.xib */,
-				89BE75C224649C4C00B145D9 /* RoundedCorners.swift */,
-				89FC688D245A2D680075CF59 /* ScheduleEditor.swift */,
-				89FC688C245A2D680075CF59 /* ScheduleItemPicker.swift */,
-				89FC688E245A2D680075CF59 /* ScheduleItemView.swift */,
 				B46B62AE23FF0BF6001E69BA /* SectionHeader.swift */,
 				89186C0424BEC9CA0003D0F3 /* SegmentedControlTableViewCell.swift */,
 				892155142245C57E009112BC /* SegmentedGaugeBarLayer.swift */,
@@ -1951,10 +1909,8 @@
 				434FF1EF1CF29451000DB779 /* TextFieldTableViewCell.xib */,
 				89CC35D32403450E008FB633 /* ThumbView.swift */,
 				89AC9DCC24529D9B004A6B8A /* TimePicker.swift */,
-<<<<<<< HEAD
 				43F5034E210599DF009FA89A /* ValidatingIndicatorView.swift */,
 				89CAB37024CB4DEC009EE3CE /* WarningView.swift */,
-=======
 				89B0B2A92453C0AB0063D4A7 /* GuardrailConstraintedQuantityView.swift */,
 				898B4E7D246DEB920053C484 /* GuardrailConstrainedQuantityRangeView.swift */,
 				89FC688B245A2D670075CF59 /* QuantityScheduleEditor.swift */,
@@ -1979,7 +1935,6 @@
 				E9E5E56924D5CCE800B5DFFE /* OverrideViewCell.swift */,
 				E93E866324DCFB6D00FF40C8 /* OverrideHistoryCollectionViewCell.swift */,
 				E99A132D2557548300D3F5B3 /* SegmentedGaugeBar.swift */,
->>>>>>> 0d8844ec
 			);
 			path = Views;
 			sourceTree = "<group>";
@@ -2845,7 +2800,6 @@
 			buildRules = (
 			);
 			dependencies = (
-				1D81905325688079004D1BEC /* PBXTargetDependency */,
 			);
 			name = LoopKit;
 			productName = LoopKit;
@@ -3994,11 +3948,6 @@
 /* End PBXSourcesBuildPhase section */
 
 /* Begin PBXTargetDependency section */
-		1D81905325688079004D1BEC /* PBXTargetDependency */ = {
-			isa = PBXTargetDependency;
-			target = 1D81903A25687FF2004D1BEC /* Cartfile */;
-			targetProxy = 1D81905225688079004D1BEC /* PBXContainerItemProxy */;
-		};
 		1DEE226924A676A300693C32 /* PBXTargetDependency */ = {
 			isa = PBXTargetDependency;
 			target = 43D8FDCA1C728FDF0073BE78 /* LoopKit */;
