--- conflicted
+++ resolved
@@ -695,11 +695,8 @@
 		B4C004D22416961300B40429 /* GuideNavigationButton.swift in Sources */ = {isa = PBXBuildFile; fileRef = B4C004B4241085DC00B40429 /* GuideNavigationButton.swift */; };
 		B4C004D32416961300B40429 /* ActionButton.swift in Sources */ = {isa = PBXBuildFile; fileRef = B4C004B2241085DB00B40429 /* ActionButton.swift */; };
 		B4C004D42416962600B40429 /* Color.swift in Sources */ = {isa = PBXBuildFile; fileRef = B4C004B8241085FE00B40429 /* Color.swift */; };
-<<<<<<< HEAD
+		B4F3D24F24AF59B50095CE44 /* DeviceLifecycleProgressState+Color.swift in Sources */ = {isa = PBXBuildFile; fileRef = B4F3D24E24AF59B50095CE44 /* DeviceLifecycleProgressState+Color.swift */; };
 		C1390AAF246A541C002F3C3C /* TimeZone.swift in Sources */ = {isa = PBXBuildFile; fileRef = 4303C4901E2D664200ADEDC8 /* TimeZone.swift */; };
-=======
-		B4F3D24F24AF59B50095CE44 /* DeviceLifecycleProgressState+Color.swift in Sources */ = {isa = PBXBuildFile; fileRef = B4F3D24E24AF59B50095CE44 /* DeviceLifecycleProgressState+Color.swift */; };
->>>>>>> 840ab402
 		C164A56022F14C73000E3FA5 /* UnfinalizedDose.swift in Sources */ = {isa = PBXBuildFile; fileRef = C164A55F22F14C73000E3FA5 /* UnfinalizedDose.swift */; };
 		C164A56422F21081000E3FA5 /* MockPumpManagerState.swift in Sources */ = {isa = PBXBuildFile; fileRef = C164A56322F21081000E3FA5 /* MockPumpManagerState.swift */; };
 		C16DA83F22E8D88F008624C2 /* LoopPlugin.swift in Sources */ = {isa = PBXBuildFile; fileRef = C16DA83E22E8D88F008624C2 /* LoopPlugin.swift */; };
@@ -899,9 +896,6 @@
 		1D841AAC24577EE10069DBFF /* AlertSoundPlayer.swift */ = {isa = PBXFileReference; fileEncoding = 4; lastKnownFileType = sourcecode.swift; path = AlertSoundPlayer.swift; sourceTree = "<group>"; };
 		1DA649AA2445174400F61E75 /* Alert.swift */ = {isa = PBXFileReference; fileEncoding = 4; lastKnownFileType = sourcecode.swift; path = Alert.swift; sourceTree = "<group>"; };
 		1DABAD392453615200ACF708 /* IssueAlertTableViewController.swift */ = {isa = PBXFileReference; lastKnownFileType = sourcecode.swift; path = IssueAlertTableViewController.swift; sourceTree = "<group>"; };
-<<<<<<< HEAD
-		1DFB99D5245CB2E900DCC8C9 /* DeviceAlertTests.swift */ = {isa = PBXFileReference; lastKnownFileType = sourcecode.swift; path = DeviceAlertTests.swift; sourceTree = "<group>"; };
-=======
 		1DC64C7B24BF6BFD004A63A1 /* CorrectionRangeOverridesExtension.swift */ = {isa = PBXFileReference; lastKnownFileType = sourcecode.swift; path = CorrectionRangeOverridesExtension.swift; sourceTree = "<group>"; };
 		1DC64C7D24BF6EBC004A63A1 /* DeliveryLimits.swift */ = {isa = PBXFileReference; lastKnownFileType = sourcecode.swift; path = DeliveryLimits.swift; sourceTree = "<group>"; };
 		1DD1964D248AE88000420876 /* HorizontalSizeClassOverride.swift */ = {isa = PBXFileReference; lastKnownFileType = sourcecode.swift; path = HorizontalSizeClassOverride.swift; sourceTree = "<group>"; };
@@ -913,9 +907,6 @@
 		1DEE230224A676A300693C32 /* LoopKitHostedTests.plist */ = {isa = PBXFileReference; lastKnownFileType = text.plist.xml; name = LoopKitHostedTests.plist; path = /Users/rick/code/LoopWorkspace/Common/LoopKit/LoopKitHostedTests/LoopKitHostedTests.plist; sourceTree = "<absolute>"; };
 		1DEF977424C62F8400D630CB /* SupportedInsulinModelSettings.swift */ = {isa = PBXFileReference; lastKnownFileType = sourcecode.swift; path = SupportedInsulinModelSettings.swift; sourceTree = "<group>"; };
 		1DFB99D5245CB2E900DCC8C9 /* AlertTests.swift */ = {isa = PBXFileReference; lastKnownFileType = sourcecode.swift; path = AlertTests.swift; sourceTree = "<group>"; };
-		1F50C31F212B20D300C18FAB /* pl */ = {isa = PBXFileReference; lastKnownFileType = text.plist.strings; name = pl; path = pl.lproj/LaunchScreen.strings; sourceTree = "<group>"; };
-		1F50C320212B20D300C18FAB /* pl */ = {isa = PBXFileReference; lastKnownFileType = text.plist.strings; name = pl; path = pl.lproj/Main.strings; sourceTree = "<group>"; };
->>>>>>> 840ab402
 		1F50C321212B20D300C18FAB /* pl */ = {isa = PBXFileReference; lastKnownFileType = text.plist.strings; name = pl; path = pl.lproj/CarbKit.strings; sourceTree = "<group>"; };
 		1F50C322212B20D300C18FAB /* pl */ = {isa = PBXFileReference; lastKnownFileType = text.plist.strings; name = pl; path = pl.lproj/InsulinKit.strings; sourceTree = "<group>"; };
 		1F50C324212B20D300C18FAB /* pl */ = {isa = PBXFileReference; lastKnownFileType = text.plist.strings; name = pl; path = pl.lproj/Localizable.strings; sourceTree = "<group>"; };
@@ -1908,11 +1899,7 @@
 				895FE07022011EDD00FCF18A /* EmojiInputController.storyboard */,
 				892A5DA12231E136008961AB /* HUDProvider.swift */,
 				43BA7157201E484D0058961E /* Info.plist */,
-<<<<<<< HEAD
-=======
-				1F5DAB282118CE9300048054 /* InfoPlist.strings */,
 				1D096C0424C624F70078B6B5 /* InsulinModelSettings+LoopKitUI.swift */,
->>>>>>> 840ab402
 				43BA7161201E48EB0058961E /* InsulinKit */,
 				43D8FEED1C7294E90073BE78 /* InsulinKit.storyboard */,
 				7D68A9E31FE0A3D300522C49 /* Localizable.strings */,
@@ -2423,11 +2410,9 @@
 				B4C004B8241085FE00B40429 /* Color.swift */,
 				B4F3D24E24AF59B50095CE44 /* DeviceLifecycleProgressState+Color.swift */,
 				B46A70B924B3B4BF00B4DEEC /* DeviceStatusHighlight+Color.swift */,
-				E96175AD24B7BE38008E5080 /* Dictionary.swift */,
 				89BE75C62464B4A900B145D9 /* Environment+Dismiss.swift */,
 				B429D66B24BF7204003E1B4A /* GlucoseTrend.swift */,
 				B42C950824A3BCC200857C73 /* GlucoseValueType+Color.swift */,
-				89186C0624BF7FC70003D0F3 /* Guardrail+UI.swift */,
 				C1E4B309242E99A800E70CCB /* Image.swift */,
 				89CAB36C24C9EC98009EE3CE /* Keyboard.swift */,
 				E916F56A24AD346D00BE3547 /* UIColor+LoopKit.swift */,
@@ -2527,7 +2512,6 @@
 				1D66303E24C662ED00F2EF6E /* DeliveryLimitsReview.swift */,
 				1D1FCE2C24BEA669000300A8 /* Guardrail+Settings.swift */,
 				89FC688A245A2D670075CF59 /* InsulinSensitivityScheduleEditor.swift */,
-				E9D95F6424C7BC400079F47D /* PresentationMode.swift */,
 				E93C86A724C8F7F60073089B /* InsulinModelChartView.swift */,
 				1D6EAB9024C12C090081249D /* PumpSupportedIncrements.swift */,
 				1DEF977424C62F8400D630CB /* SupportedInsulinModelSettings.swift */,
@@ -3971,7 +3955,7 @@
 				CODE_SIGN_ENTITLEMENTS = "LoopKit Example/LoopKitExample.entitlements";
 				CODE_SIGN_IDENTITY = "iPhone Developer";
 				"CODE_SIGN_IDENTITY[sdk=iphoneos*]" = "iPhone Developer";
-				DEVELOPMENT_TEAM = "";
+				DEVELOPMENT_TEAM = UY678SP37Q;
 				FRAMEWORK_SEARCH_PATHS = (
 					"$(inherited)",
 					"$(PROJECT_DIR)/Carthage/Build/iOS",
@@ -3992,7 +3976,7 @@
 				CODE_SIGN_ENTITLEMENTS = "LoopKit Example/LoopKitExample.entitlements";
 				CODE_SIGN_IDENTITY = "iPhone Developer";
 				"CODE_SIGN_IDENTITY[sdk=iphoneos*]" = "iPhone Developer";
-				DEVELOPMENT_TEAM = "";
+				DEVELOPMENT_TEAM = UY678SP37Q;
 				FRAMEWORK_SEARCH_PATHS = (
 					"$(inherited)",
 					"$(PROJECT_DIR)/Carthage/Build/iOS",
