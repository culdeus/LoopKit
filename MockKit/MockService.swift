--- conflicted
+++ resolved
@@ -106,17 +106,17 @@
 }
 
 extension MockService: RemoteDataService {
-<<<<<<< HEAD
 
     public func uploadTemporaryOverrideData(updated: [TemporaryScheduleOverride], deleted: [TemporaryScheduleOverride], completion: @escaping (Result<Bool, Error>) -> Void) {
         if remoteData {
             record("[RemoteDataService] Upload temporary override data (updated: \(updated.count), deleted: \(deleted.count))")
-=======
+        }
+        completion(.success(false))
+    }
     
     public func uploadAlertData(_ stored: [SyncAlertObject], completion: @escaping (Result<Bool, Error>) -> Void) {
         if remoteData {
             record("[RemoteDataService] Upload alert data (stored: \(stored.count))")
->>>>>>> 226f492d
         }
         completion(.success(false))
     }
