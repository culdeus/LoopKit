--- conflicted
+++ resolved
@@ -301,32 +301,7 @@
     private var stateObservers = WeakSynchronizedSet<MockPumpManagerStateObserver>()
 
     public init() {
-<<<<<<< HEAD
-        let deliverableIncrements: MockPumpManagerState.DeliverableIncrements = .medtronicX22
-        state = MockPumpManagerState(
-            deliverableIncrements: deliverableIncrements,
-            supportedBolusVolumes: deliverableIncrements.supportedBolusVolumes ?? [],
-            supportedBasalRates: deliverableIncrements.supportedBasalRates ?? [],
-            reservoirUnitsRemaining: MockPumpManager.pumpReservoirCapacity,
-            tempBasalEnactmentShouldError: false,
-            bolusEnactmentShouldError: false,
-            bolusCancelShouldError: false,
-            deliverySuspensionShouldError: false,
-            deliveryResumptionShouldError: false,
-            deliveryCommandsShouldTriggerUncertainDelivery: false,
-            maximumBolus: 25.0,
-            maximumBasalRatePerHour: 5.0,
-            suspendState: .resumed(Date()),
-            pumpBatteryChargeRemaining: 1,
-            unfinalizedBolus: nil,
-            unfinalizedTempBasal: nil,
-            finalizedDoses: [],
-            progressWarningThresholdPercentValue: 0.75,
-            progressCriticalThresholdPercentValue: 0.9,
-            insulinType: .novolog)
-=======
         state = MockPumpManagerState(reservoirUnitsRemaining: MockPumpManager.pumpReservoirCapacity)
->>>>>>> ab55271b
     }
 
     public init?(rawState: RawStateValue) {
