--- conflicted
+++ resolved
@@ -39,13 +39,8 @@
     public override func viewDidLoad() {
         super.viewDidLoad()
 
-<<<<<<< HEAD
-        title = NSLocalizedString("Temporary Override", comment: "The title for the override selection screen")
-        collectionView?.backgroundColor = .groupTableViewBackground
-=======
         title = NSLocalizedString("Custom Preset", comment: "The title for the custom preset selection screen")
         collectionView?.backgroundColor = .systemGroupedBackground
->>>>>>> 0a720b42
         navigationItem.rightBarButtonItems = [saveButton, editButton]
         navigationItem.leftBarButtonItem = cancelButton
     }
@@ -134,18 +129,18 @@
             return header
         case UICollectionView.elementKindSectionFooter:
             let footer = collectionView.dequeueReusableSupplementaryView(ofKind: kind, withReuseIdentifier: OverrideSelectionFooterView.className, for: indexPath) as! OverrideSelectionFooterView
-<<<<<<< HEAD
-            footer.textLabel.text = NSLocalizedString("Tap '+' to create a new override preset.", comment: "Text directing the user to configure their first override preset")
-=======
             footer.textLabel.text = NSLocalizedString("Tap '+' to create a new custom preset.", comment: "Text directing the user to configure their first custom preset")
->>>>>>> 0a720b42
             return footer
         default:
             fatalError("Unexpected supplementary element kind \(kind)")
         }
     }
 
-<<<<<<< HEAD
+    public func collectionView(_ collectionView: UICollectionView, layout collectionViewLayout: UICollectionViewLayout, referenceSizeForHeaderInSection section: Int) -> CGSize {
+        let height: CGFloat = section == 0 && scheduledOverride == nil ? 8 : 50
+        return CGSize(width: collectionView.bounds.width, height: height)
+    }
+
     private lazy var quantityFormatter: QuantityFormatter = {
         let quantityFormatter = QuantityFormatter()
         quantityFormatter.setPreferredNumberFormatter(for: glucoseUnit)
@@ -154,21 +149,6 @@
 
     private lazy var glucoseNumberFormatter = quantityFormatter.numberFormatter
 
-=======
-    public func collectionView(_ collectionView: UICollectionView, layout collectionViewLayout: UICollectionViewLayout, referenceSizeForHeaderInSection section: Int) -> CGSize {
-        let height: CGFloat = section == 0 && scheduledOverride == nil ? 8 : 50
-        return CGSize(width: collectionView.bounds.width, height: height)
-    }
-
-    private lazy var quantityFormatter: QuantityFormatter = {
-        let quantityFormatter = QuantityFormatter()
-        quantityFormatter.setPreferredNumberFormatter(for: glucoseUnit)
-        return quantityFormatter
-    }()
-
-    private lazy var glucoseNumberFormatter = quantityFormatter.numberFormatter
-
->>>>>>> 0a720b42
     private lazy var durationFormatter: DateComponentsFormatter = {
         let formatter = DateComponentsFormatter()
         formatter.allowedUnits = [.hour, .minute]
@@ -233,7 +213,6 @@
             cell.insulinNeedsBar.progress = insulinNeedsScaleFactor
         } else {
             cell.insulinNeedsBar.isHidden = true
-<<<<<<< HEAD
         }
 
         switch duration {
@@ -252,26 +231,6 @@
             return ""
         }
 
-=======
-        }
-
-        switch duration {
-        case .finite(let interval):
-            cell.durationLabel.text = durationFormatter.string(from: interval)
-        case .indefinite:
-            cell.durationLabel.text = "∞"
-        }
-    }
-
-    private func makeTargetRangeText(from targetRange: ClosedRange<HKQuantity>) -> String {
-        guard
-            let minTarget = glucoseNumberFormatter.string(from: targetRange.lowerBound.doubleValue(for: glucoseUnit)),
-            let maxTarget = glucoseNumberFormatter.string(from: targetRange.upperBound.doubleValue(for: glucoseUnit))
-        else {
-            return ""
-        }
-
->>>>>>> 0a720b42
         return String(format: NSLocalizedString("%1$@ – %2$@ %3$@", comment: "The format for a glucose target range. (1: min target)(2: max target)(3: glucose unit)"), minTarget, maxTarget, quantityFormatter.string(from: glucoseUnit))
     }
 
@@ -383,27 +342,6 @@
             return false
         case .preset:
             return true
-<<<<<<< HEAD
-        }
-    }
-
-    public override func collectionView(_ collectionView: UICollectionView, canMoveItemAt indexPath: IndexPath) -> Bool {
-        isEditingPresets
-            && indexPath.section == presetSection
-            && indexPath != indexPathOfCustomOverride()
-
-    }
-
-    public override func collectionView(_ collectionView: UICollectionView, moveItemAt sourceIndexPath: IndexPath, to destinationIndexPath: IndexPath) {
-        let movedPreset = presets.remove(at: sourceIndexPath.row)
-        presets.insert(movedPreset, at: destinationIndexPath.row)
-    }
-
-    public override func collectionView(_ collectionView: UICollectionView, targetIndexPathForMoveFromItemAt originalIndexPath: IndexPath, toProposedIndexPath proposedIndexPath: IndexPath) -> IndexPath {
-        guard proposedIndexPath.section == sections.firstIndex(of: .presets) else {
-            return originalIndexPath
-=======
->>>>>>> 0a720b42
         }
 
         return proposedIndexPath == indexPathOfCustomOverride()
