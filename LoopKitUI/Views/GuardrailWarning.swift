//
//  GuardrailWarning.swift
//  LoopKitUI
//
//  Created by Michael Pangburn on 4/14/20.
//  Copyright © 2020 LoopKit Authors. All rights reserved.
//

import SwiftUI
import LoopKit


public struct GuardrailWarning: View {
    private enum CrossedThresholds {
        case one(SafetyClassification.Threshold)
        case oneOrMore([SafetyClassification.Threshold])
    }

    private var title: Text
    private var crossedThresholds: CrossedThresholds
    private var captionOverride: Text?

    public init(
        title: Text,
        threshold: SafetyClassification.Threshold,
        caption: Text? = nil
    ) {
        self.title = title
        self.crossedThresholds = .one(threshold)
        self.captionOverride = caption
    }

    public init(
        title: Text,
        thresholds: [SafetyClassification.Threshold],
        caption: Text? = nil
    ) {
        precondition(!thresholds.isEmpty)
        self.title = title
        self.crossedThresholds = .oneOrMore(thresholds)
        self.captionOverride = caption
    }

    public var body: some View {
        WarningView(title: title, caption: caption, severity: severity)
    }

    private var severity: WarningSeverity {
        switch crossedThresholds {
        case .one(let threshold):
            return threshold.severity
        case .oneOrMore(let thresholds):
            return thresholds.lazy.map({ $0.severity }).max()!
        }
    }

    private var caption: Text {
        if let caption = captionOverride {
            return caption
        }

        switch crossedThresholds {
        case .one(let threshold):
            // Chose to use premeal range override because it's not a schedule
            switch threshold {
            case .minimum, .belowRecommended:
<<<<<<< HEAD
                return Text("The value you have chosen is lower than is generally recommended.", comment: "Warning for entering a low setting value")
            case .aboveRecommended, .maximum:
                return Text("The value you have chosen is higher than is generally recommended.", comment: "Warning for entering a high setting value")
=======
                return Text(TherapySetting.preMealCorrectionRangeOverride.guardrailCaptionForLowValue)
            case .aboveRecommended, .maximum:
                return Text(TherapySetting.preMealCorrectionRangeOverride.guardrailCaptionForHighValue)
>>>>>>> cf5bd084
            }
        case .oneOrMore(let thresholds):
            // Chose to use correction range because it's a schedule
            if thresholds.count == 1 {
                switch thresholds.first! {
                case .minimum, .belowRecommended:
<<<<<<< HEAD
                        return Text("A value you have chosen is lower than is generally recommended.", comment: "Warning for entering a low setting value in a schedule interface")
                case .aboveRecommended, .maximum:
                        return Text("A value you have chosen is higher than is generally recommended.", comment: "Warning for entering a high setting value in a schedule interface")
                }
            } else {
                return Text("Some of the values you have entered are outside of what is generally recommended.")
=======
                    return Text(TherapySetting.glucoseTargetRange.guardrailCaptionForLowValue)
                case .aboveRecommended, .maximum:
                        return Text(TherapySetting.glucoseTargetRange.guardrailCaptionForHighValue)
                }
            } else {
                // ANNA TODO: figure out this one
                return Text("Some of the values you have entered are outside of what Tidepool typically recommends for most people.")
>>>>>>> cf5bd084
            }
        }
    }
}

fileprivate extension SafetyClassification.Threshold {
    var severity: WarningSeverity {
        switch self {
        case .belowRecommended, .aboveRecommended:
            return .default
        case .minimum, .maximum:
            return .critical
        }
    }
}<|MERGE_RESOLUTION|>--- conflicted
+++ resolved
@@ -64,29 +64,15 @@
             // Chose to use premeal range override because it's not a schedule
             switch threshold {
             case .minimum, .belowRecommended:
-<<<<<<< HEAD
-                return Text("The value you have chosen is lower than is generally recommended.", comment: "Warning for entering a low setting value")
-            case .aboveRecommended, .maximum:
-                return Text("The value you have chosen is higher than is generally recommended.", comment: "Warning for entering a high setting value")
-=======
                 return Text(TherapySetting.preMealCorrectionRangeOverride.guardrailCaptionForLowValue)
             case .aboveRecommended, .maximum:
                 return Text(TherapySetting.preMealCorrectionRangeOverride.guardrailCaptionForHighValue)
->>>>>>> cf5bd084
             }
         case .oneOrMore(let thresholds):
             // Chose to use correction range because it's a schedule
             if thresholds.count == 1 {
                 switch thresholds.first! {
                 case .minimum, .belowRecommended:
-<<<<<<< HEAD
-                        return Text("A value you have chosen is lower than is generally recommended.", comment: "Warning for entering a low setting value in a schedule interface")
-                case .aboveRecommended, .maximum:
-                        return Text("A value you have chosen is higher than is generally recommended.", comment: "Warning for entering a high setting value in a schedule interface")
-                }
-            } else {
-                return Text("Some of the values you have entered are outside of what is generally recommended.")
-=======
                     return Text(TherapySetting.glucoseTargetRange.guardrailCaptionForLowValue)
                 case .aboveRecommended, .maximum:
                         return Text(TherapySetting.glucoseTargetRange.guardrailCaptionForHighValue)
@@ -94,7 +80,6 @@
             } else {
                 // ANNA TODO: figure out this one
                 return Text("Some of the values you have entered are outside of what Tidepool typically recommends for most people.")
->>>>>>> cf5bd084
             }
         }
     }
