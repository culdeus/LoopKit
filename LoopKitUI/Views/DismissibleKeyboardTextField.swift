//
//  DismissibleKeyboardTextField.swift
//  LoopKitUI
//
//  Created by Michael Pangburn on 7/22/20.
//  Copyright © 2020 LoopKit Authors. All rights reserved.
//

import SwiftUI


public struct DismissibleKeyboardTextField: UIViewRepresentable {
    @Binding var text: String
    var placeholder: String
    var font: UIFont
    var textColor: UIColor
    var textAlignment: NSTextAlignment
    var keyboardType: UIKeyboardType
    var autocapitalizationType: UITextAutocapitalizationType
    var autocorrectionType: UITextAutocorrectionType
    var shouldBecomeFirstResponder: Bool
    var maxLength: Int?

    public init(
        text: Binding<String>,
        placeholder: String,
        font: UIFont = .preferredFont(forTextStyle: .body),
        textColor: UIColor = .label,
        textAlignment: NSTextAlignment = .natural,
        keyboardType: UIKeyboardType = .default,
        autocapitalizationType: UITextAutocapitalizationType = .sentences,
        autocorrectionType: UITextAutocorrectionType = .default,
        shouldBecomeFirstResponder: Bool = false,
        maxLength: Int? = nil
    ) {
        self._text = text
        self.placeholder = placeholder
        self.font = font
        self.textColor = textColor
        self.textAlignment = textAlignment
        self.keyboardType = keyboardType
        self.autocapitalizationType = autocapitalizationType
        self.autocorrectionType = autocorrectionType
        self.shouldBecomeFirstResponder = shouldBecomeFirstResponder
        self.maxLength = maxLength
    }

    public func makeUIView(context: Context) -> UITextField {
        let textField = UITextField()
        textField.inputAccessoryView = makeDoneToolbar(for: textField)
        textField.addTarget(context.coordinator, action: #selector(Coordinator.textChanged), for: .editingChanged)
        textField.addTarget(context.coordinator, action: #selector(Coordinator.editingDidBegin), for: .editingDidBegin)
<<<<<<< HEAD
=======
        textField.delegate = context.coordinator
>>>>>>> 7e017414
        return textField
    }

    private func makeDoneToolbar(for textField: UITextField) -> UIToolbar {
        let toolbar = UIToolbar(frame: CGRect(x: 0, y: 0, width: UIScreen.main.bounds.width, height: 50))
        let flexibleSpace = UIBarButtonItem(barButtonSystemItem: .flexibleSpace, target: nil, action: nil)
        let doneButton = UIBarButtonItem(barButtonSystemItem: .done, target: textField, action: #selector(UITextField.resignFirstResponder))
        doneButton.tintColor = textColor
        toolbar.items = [flexibleSpace, doneButton]
        toolbar.sizeToFit()
        return toolbar
    }

    public func updateUIView(_ textField: UITextField, context: Context) {
        textField.text = text
        textField.placeholder = placeholder
        textField.font = font
        textField.textColor = textColor
        textField.textAlignment = textAlignment
        textField.keyboardType = keyboardType
        textField.autocapitalizationType = autocapitalizationType
        textField.autocorrectionType = autocorrectionType

        if shouldBecomeFirstResponder && !context.coordinator.didBecomeFirstResponder {
            // See https://developer.apple.com/documentation/uikit/uiresponder/1621113-becomefirstresponder for why
            // we check the window property here (otherwise it might crash)
            if textField.window != nil && textField.becomeFirstResponder() {
                context.coordinator.didBecomeFirstResponder = true
            }
        } else if !shouldBecomeFirstResponder && context.coordinator.didBecomeFirstResponder {
            context.coordinator.didBecomeFirstResponder = false
        }
    }

    public func makeCoordinator() -> Coordinator {
        Coordinator(self, maxLength: maxLength)
    }

    public final class Coordinator: NSObject {
        var parent: DismissibleKeyboardTextField
        let maxLength: Int?

        // Track in the coordinator to ensure the text field only becomes first responder once,
        // rather than on every state change.
        var didBecomeFirstResponder = false

        init(_ parent: DismissibleKeyboardTextField, maxLength: Int?) {
            self.parent = parent
            self.maxLength = maxLength
        }

        @objc fileprivate func textChanged(_ textField: UITextField) {
            parent.text = textField.text ?? ""
        }
        
        @objc fileprivate func editingDidBegin(_ textField: UITextField) {
            // Even though we are likely already on .main, we still need to queue this cursor (selection) change in
            // order for it to work
            DispatchQueue.main.async {
                textField.moveCursorToEnd()
            }
        }
<<<<<<< HEAD
=======
    }
}

extension DismissibleKeyboardTextField.Coordinator: UITextFieldDelegate {
    public func textField(_ textField: UITextField, shouldChangeCharactersIn range: NSRange, replacementString string: String) -> Bool {
        guard let maxLength = maxLength else {
            return true
        }
        let currentString: NSString = (textField.text ?? "") as NSString
        let newString: NSString =
            currentString.replacingCharacters(in: range, with: string) as NSString
        return newString.length <= maxLength
>>>>>>> 7e017414
    }
}<|MERGE_RESOLUTION|>--- conflicted
+++ resolved
@@ -50,10 +50,7 @@
         textField.inputAccessoryView = makeDoneToolbar(for: textField)
         textField.addTarget(context.coordinator, action: #selector(Coordinator.textChanged), for: .editingChanged)
         textField.addTarget(context.coordinator, action: #selector(Coordinator.editingDidBegin), for: .editingDidBegin)
-<<<<<<< HEAD
-=======
         textField.delegate = context.coordinator
->>>>>>> 7e017414
         return textField
     }
 
@@ -116,8 +113,6 @@
                 textField.moveCursorToEnd()
             }
         }
-<<<<<<< HEAD
-=======
     }
 }
 
@@ -130,6 +125,5 @@
         let newString: NSString =
             currentString.replacingCharacters(in: range, with: string) as NSString
         return newString.length <= maxLength
->>>>>>> 7e017414
     }
 }