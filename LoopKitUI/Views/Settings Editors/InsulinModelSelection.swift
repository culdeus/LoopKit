--- conflicted
+++ resolved
@@ -69,13 +69,8 @@
         //TODO display glucose unit will be available in the environment. Will be updated when the editor is updated to support both glucose unit
         let displayGlucoseUnit = HKUnit.milligramsPerDeciliter
         self.init(
-<<<<<<< HEAD
-            value: viewModel.therapySettings.insulinModelSettings ?? InsulinModelSettings.exponentialPreset(.rapidActingAdult),
-            insulinSensitivitySchedule: viewModel.therapySettings.insulinSensitivitySchedule,
-=======
-            value: therapySettingsViewModel.therapySettings.insulinModelSettings ?? InsulinModelSettings.exponentialPreset(.humalogNovologAdult),
+            value: therapySettingsViewModel.therapySettings.insulinModelSettings ?? InsulinModelSettings.exponentialPreset(.rapidActingAdult),
             insulinSensitivitySchedule: therapySettingsViewModel.therapySettings.insulinSensitivitySchedule,
->>>>>>> 1659d3b4
             glucoseUnit: displayGlucoseUnit,
             supportedModelSettings: therapySettingsViewModel.supportedInsulinModelSettings,
             chartColors: therapySettingsViewModel.chartColors,
