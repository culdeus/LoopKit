--- conflicted
+++ resolved
@@ -80,11 +80,7 @@
     private var confirmationAlertContent: AlertContent {
         AlertContent(
             title: Text("Save Carb Ratios?", comment: "Alert title for confirming carb ratios outside the recommended range"),
-<<<<<<< HEAD
-            message: Text("One or more of the values you have entered are outside of what is generally recommended.", comment: "Alert message for confirming carb ratios outside the recommended range")
-=======
             message: Text(TherapySetting.carbRatio.guardrailSaveWarningCaption)
->>>>>>> cf5bd084
         )
     }
 }
