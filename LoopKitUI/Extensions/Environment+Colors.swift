//
//  Environment+Colors.swift
//  LoopKitUI
//
//  Created by Nathaniel Hamming on 2020-07-29.
//  Copyright © 2020 LoopKit Authors. All rights reserved.
//

import SwiftUI
import LoopKit

private struct ColorPaletteKey: EnvironmentKey {
    static let defaultValue: LoopUIColorPalette = LoopUIColorPalette(guidanceColors: GuidanceColorsKey.defaultValue,
                                                                     carbTintColor: CarbTintColorKey.defaultValue,
                                                                     glucoseTintColor: GlucoseTintColorKey.defaultValue,
                                                                     insulinTintColor: InsulinTintColorKey.defaultValue,
                                                                     loopStatusColorPalette: LoopStatusColorPaletteKey.defaultValue,
                                                                     chartColorPalette: ChartColorPaletteKey.defaultValue)
}

public extension EnvironmentValues {
    var colorPalette: LoopUIColorPalette {
        get { self[ColorPaletteKey.self] }
        set { self[ColorPaletteKey.self] = newValue }
    }
}

private struct GuidanceColorsKey: EnvironmentKey {
    static let defaultValue: GuidanceColors = GuidanceColors()
}

public extension EnvironmentValues {
    var guidanceColors: GuidanceColors {
        get { self[GuidanceColorsKey.self] }
        set { self[GuidanceColorsKey.self] = newValue }
    }
}

private struct CarbTintColorKey: EnvironmentKey {
    static let defaultValue: Color = .green
}

public extension EnvironmentValues {
    var carbTintColor: Color {
        get { self[CarbTintColorKey.self] }
        set { self[CarbTintColorKey.self] = newValue }
    }
}

private struct GlucoseTintColorKey: EnvironmentKey {
    static let defaultValue: Color = Color(.systemTeal)
}

public extension EnvironmentValues {
    var glucoseTintColor: Color {
        get { self[GlucoseTintColorKey.self] }
        set { self[GlucoseTintColorKey.self] = newValue }
    }
}

private struct InsulinTintColorKey: EnvironmentKey {
    static let defaultValue: Color = .orange
}

public extension EnvironmentValues {
    var insulinTintColor: Color {
        get { self[InsulinTintColorKey.self] }
        set { self[InsulinTintColorKey.self] = newValue }
    }
}

<<<<<<< HEAD
private struct LightInsulinTintColorKey: EnvironmentKey {
    static let defaultValue: UIColor = .lightenedInsulin
}

public extension EnvironmentValues {
    var lightenedInsulinTintColor: UIColor {
        get { self[LightInsulinTintColorKey.self] }
        set { self[LightInsulinTintColorKey.self] = newValue }
    }
}

private struct DarkInsulinTintColorKey: EnvironmentKey {
    static let defaultValue: UIColor = .darkenedInsulin
}

public extension EnvironmentValues {
    var darkenedInsulinTintColor: UIColor {
        get { self[DarkInsulinTintColorKey.self] }
        set { self[DarkInsulinTintColorKey.self] = newValue }
=======
private struct LoopStatusColorPaletteKey: EnvironmentKey {
    static let defaultValue: StateColorPalette = StateColorPalette(unknown: .systemGray4,
                                                                   normal: .green,
                                                                   warning: .yellow,
                                                                   error: .red)
}

public extension EnvironmentValues {
    var loopStatusColorPalette: StateColorPalette {
        get { self[LoopStatusColorPaletteKey.self] }
        set { self[LoopStatusColorPaletteKey.self] = newValue }
>>>>>>> 80103465
    }
}

private struct ChartColorPaletteKey: EnvironmentKey {
    static let defaultValue: ChartColorPalette = ChartColorPalette(axisLine: .clear,
                                                                   axisLabel: .secondaryLabel,
                                                                   grid: .systemGray3,
                                                                   glucoseTint: .systemTeal,
                                                                   insulinTint: .orange)
}

public extension EnvironmentValues {
    var chartColorPalette: ChartColorPalette {
        get { self[ChartColorPaletteKey.self] }
        set { self[ChartColorPaletteKey.self] = newValue }
    }
}<|MERGE_RESOLUTION|>--- conflicted
+++ resolved
@@ -69,7 +69,6 @@
     }
 }
 
-<<<<<<< HEAD
 private struct LightInsulinTintColorKey: EnvironmentKey {
     static let defaultValue: UIColor = .lightenedInsulin
 }
@@ -89,7 +88,9 @@
     var darkenedInsulinTintColor: UIColor {
         get { self[DarkInsulinTintColorKey.self] }
         set { self[DarkInsulinTintColorKey.self] = newValue }
-=======
+    }
+}
+
 private struct LoopStatusColorPaletteKey: EnvironmentKey {
     static let defaultValue: StateColorPalette = StateColorPalette(unknown: .systemGray4,
                                                                    normal: .green,
@@ -101,7 +102,6 @@
     var loopStatusColorPalette: StateColorPalette {
         get { self[LoopStatusColorPaletteKey.self] }
         set { self[LoopStatusColorPaletteKey.self] = newValue }
->>>>>>> 80103465
     }
 }
 
