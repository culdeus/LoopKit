--- conflicted
+++ resolved
@@ -32,22 +32,15 @@
 }
 
 public protocol PumpManagerUI: DeviceManagerUI, PumpManager, DeliveryLimitSettingsTableViewControllerSyncSource, BasalScheduleTableViewControllerSyncSource {
-<<<<<<< HEAD
-    
-    // View for initial setup of device.
-    static func setupViewController(insulinTintColor: Color, guidanceColors: GuidanceColors, allowedInsulinTypes: [InsulinType]) -> (UIViewController & PumpManagerSetupViewController & CompletionNotifying)
-
-    // View for managing device after initial setup
-    func settingsViewController(insulinTintColor: Color, guidanceColors: GuidanceColors, allowedInsulinTypes: [InsulinType]) -> (UIViewController & CompletionNotifying)
-=======
     /// Create and onboard a new pump manager.
     ///
     /// - Parameters:
     ///     - settings: Settings used to configure the pump manager.
     ///     - bluetoothProvider: The provider of Bluetooth functionality.
     ///     - colorPalette: Color palette to use for any UI.
+    ///     - allowedInsulinTypes: Types that the caller allows to be selected.
     /// - Returns: Either a conforming view controller to create and onboard the pump manager or a newly created and onboarded pump manager.
-    static func setupViewController(initialSettings settings: PumpManagerSetupSettings, bluetoothProvider: BluetoothProvider, colorPalette: LoopUIColorPalette) -> SetupUIResult<UIViewController & PumpManagerCreateNotifying & PumpManagerOnboardNotifying & CompletionNotifying, PumpManagerUI>
+    static func setupViewController(initialSettings settings: PumpManagerSetupSettings, bluetoothProvider: BluetoothProvider, colorPalette: LoopUIColorPalette, allowedInsulinTypes: [InsulinType]) -> SetupUIResult<UIViewController & PumpManagerCreateNotifying & PumpManagerOnboardNotifying & CompletionNotifying, PumpManagerUI>
 
     /// Configure settings for an existing pump manager.
     ///
@@ -55,20 +48,14 @@
     ///     - bluetoothProvider: The provider of Bluetooth functionality.
     ///     - colorPalette: Color palette to use for any UI.
     /// - Returns: A view controller to configure an existing pump manager.
-    func settingsViewController(bluetoothProvider: BluetoothProvider, colorPalette: LoopUIColorPalette) -> (UIViewController & PumpManagerOnboardNotifying & CompletionNotifying)
->>>>>>> ab55271b
+    func settingsViewController(bluetoothProvider: BluetoothProvider, colorPalette: LoopUIColorPalette, allowedInsulinTypes: [InsulinType]) -> (UIViewController & PumpManagerOnboardNotifying & CompletionNotifying)
 
     // View for recovering from delivery uncertainty
     func deliveryUncertaintyRecoveryViewController(colorPalette: LoopUIColorPalette) -> (UIViewController & CompletionNotifying)
 
     // Returns a class that can provide HUD views
-<<<<<<< HEAD
-    func hudProvider(insulinTintColor: Color, guidanceColors: GuidanceColors, allowedInsulinTypes: [InsulinType]) -> HUDProvider?
-    
-=======
-    func hudProvider(bluetoothProvider: BluetoothProvider, colorPalette: LoopUIColorPalette) -> HUDProvider?
+    func hudProvider(bluetoothProvider: BluetoothProvider, colorPalette: LoopUIColorPalette, allowedInsulinTypes: [InsulinType]) -> HUDProvider?
 
->>>>>>> ab55271b
     // Instantiates HUD view (typically reservoir volume) from the raw state returned by hudViewRawState
     static func createHUDView(rawValue: HUDProvider.HUDViewRawState) -> LevelHUDView?
 }
