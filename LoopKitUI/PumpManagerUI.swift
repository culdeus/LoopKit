--- conflicted
+++ resolved
@@ -53,11 +53,7 @@
     ///     - colorPalette: Color palette to use for any UI.
     ///     - allowedInsulinTypes: Types that the caller allows to be selected.
     /// - Returns: Either a conforming view controller to create and onboard the pump manager or a newly created and onboarded pump manager.
-<<<<<<< HEAD
-    static func setupViewController(initialSettings settings: PumpManagerSetupSettings, bluetoothProvider: BluetoothProvider, colorPalette: LoopUIColorPalette, allowedInsulinTypes: [InsulinType]) -> SetupUIResult<UIViewController & PumpManagerCreateNotifying & PumpManagerOnboardNotifying & CompletionNotifying, PumpManagerUI>
-=======
-    static func setupViewController(initialSettings settings: PumpManagerSetupSettings, bluetoothProvider: BluetoothProvider, colorPalette: LoopUIColorPalette, allowDebugFeatures: Bool) -> SetupUIResult<PumpManagerViewController, PumpManagerUI>
->>>>>>> 80103465
+    static func setupViewController(initialSettings settings: PumpManagerSetupSettings, bluetoothProvider: BluetoothProvider, colorPalette: LoopUIColorPalette, allowDebugFeatures: Bool, allowedInsulinTypes: [InsulinType]) -> SetupUIResult<PumpManagerViewController, PumpManagerUI>
 
     /// Configure settings for an existing pump manager.
     ///
@@ -65,11 +61,7 @@
     ///     - bluetoothProvider: The provider of Bluetooth functionality.
     ///     - colorPalette: Color palette to use for any UI.
     /// - Returns: A view controller to configure an existing pump manager.
-<<<<<<< HEAD
-    func settingsViewController(bluetoothProvider: BluetoothProvider, colorPalette: LoopUIColorPalette, allowedInsulinTypes: [InsulinType]) -> (UIViewController & PumpManagerOnboardNotifying & CompletionNotifying)
-=======
-    func settingsViewController(bluetoothProvider: BluetoothProvider, colorPalette: LoopUIColorPalette, allowDebugFeatures: Bool) -> PumpManagerViewController
->>>>>>> 80103465
+    func settingsViewController(bluetoothProvider: BluetoothProvider, colorPalette: LoopUIColorPalette, allowDebugFeatures: Bool, allowedInsulinTypes: [InsulinType]) -> PumpManagerViewController
 
     // View for recovering from delivery uncertainty
     func deliveryUncertaintyRecoveryViewController(colorPalette: LoopUIColorPalette, allowDebugFeatures: Bool) -> (UIViewController & CompletionNotifying)
