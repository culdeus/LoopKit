//
//  InsulinDeliveryStore.swift
//  InsulinKit
//
//  Copyright © 2017 LoopKit Authors. All rights reserved.
//

import HealthKit
import CoreData
import os.log

enum InsulinDeliveryStoreResult<T> {
    case success(T)
    case failure(Error)
}

/// Manages insulin dose data from HealthKit
///
/// Scheduled doses (e.g. a bolus or temporary basal) shouldn't be written to HealthKit until they've
/// been delivered into the patient, which means its common for the HealthKit data to slightly lag
/// behind the dose data used for algorithmic calculation.
///
/// HealthKit data isn't a substitute for an insulin pump's diagnostic event history, but doses fetched
/// from HealthKit can reduce the amount of repeated communication with an insulin pump.
public class InsulinDeliveryStore: HealthKitSampleStore {
    
    /// Notification posted when cached data was modifed.
    static let cacheDidChange = NSNotification.Name(rawValue: "com.loopkit.InsulinDeliveryStore.cacheDidChange")

    private let insulinType = HKQuantityType.quantityType(forIdentifier: .insulinDelivery)!

    private let queue = DispatchQueue(label: "com.loopkit.InsulinKit.InsulinDeliveryStore.queue", qos: .utility)

    private let log = OSLog(category: "InsulinDeliveryStore")

    /// The most-recent end date for a basal sample written by LoopKit
    /// Should only be accessed on dataAccessQueue
    private var lastBasalEndDate: Date? {
        didSet {
            test_lastBasalEndDateDidSet?()
        }
    }

    internal var test_lastBasalEndDateDidSet: (() -> Void)?

    /// The interval of insulin delivery data to keep in cache
    public let cacheLength: TimeInterval

<<<<<<< HEAD
    public let cacheStore: PersistenceController
    
    static let queryAnchorMetadataKey = "com.loopkit.InsulinDeliveryStore.queryAnchor"
=======
    private let cacheStore: PersistenceController
>>>>>>> 840ab402

    public init(
        healthStore: HKHealthStore,
        observeHealthKitForCurrentAppOnly: Bool,
        cacheStore: PersistenceController,
        observationEnabled: Bool = true,
        cacheLength: TimeInterval = 24 /* hours */ * 60 /* minutes */ * 60 /* seconds */,
        test_currentDate: Date? = nil
    ) {
        self.cacheStore = cacheStore
        self.cacheLength = cacheLength

        super.init(
            healthStore: healthStore,
            observeHealthKitForCurrentAppOnly: observeHealthKitForCurrentAppOnly,
            type: insulinType,
            observationStart: (test_currentDate ?? Date()).addingTimeInterval(-cacheLength),
            observationEnabled: observationEnabled,
            test_currentDate: test_currentDate
        )

        cacheStore.onReady { (error) in
            cacheStore.fetchAnchor(key: InsulinDeliveryStore.queryAnchorMetadataKey) { (anchor) in
                self.queue.async {
                    self.queryAnchor = anchor

                    if !self.authorizationRequired {
                        self.createQuery()
                    }
                }
            }
        }
    }
    
    // MARK: - HealthKitSampleStore

    override func queryAnchorDidChange() {
        cacheStore.storeAnchor(queryAnchor, key: InsulinDeliveryStore.queryAnchorMetadataKey)
    }

    override func processResults(from query: HKAnchoredObjectQuery, added: [HKSample], deleted: [HKDeletedObject], anchor: HKQueryAnchor, completion: @escaping (Bool) -> Void) {
        queue.async {
            guard anchor != self.queryAnchor else {
                self.log.default("Skipping processing results from anchored object query, as anchor was already processed")
                if self.lastBasalEndDate == nil {
                    self.updateLastBasalEndDate()
                }
                completion(false)
                return
            }

            // Added samples
            let samples = ((added as? [HKQuantitySample]) ?? []).filterDateRange(self.earliestCacheDate, nil)
            var cacheChanged = false

            if self.addCachedObjects(for: samples) {
                cacheChanged = true
            }

            // Deleted samples
            if deleted.count > 0 {
                self.log.debug("Starting deletion of %d samples", deleted.count)
                let cacheDeletedCount = self.deleteCachedObjects(forSampleUUIDs: deleted.map { $0.uuid })
                if cacheDeletedCount > 0 {
                    cacheChanged = true
                }
                self.log.debug("Finished deletion: HK delete count = %d, cache delete count = %d", deleted.count, cacheDeletedCount)
            }

            let cachePredicate = NSPredicate(format: "startDate < %@", self.earliestCacheDate as NSDate)
            self.purgeCachedObjects(matching: cachePredicate)

            if cacheChanged || self.lastBasalEndDate == nil {
                self.updateLastBasalEndDate()
            }

            // New data not written by LoopKit (see `MetadataKeyHasLoopKitOrigin`) should be assumed external to what could be fetched as PumpEvent data.
            // That external data could be factored into dose computation with some modification:
            // An example might be supplemental injections in cases of extended exercise periods without a pump
            if cacheChanged {
                NotificationCenter.default.post(name: InsulinDeliveryStore.cacheDidChange, object: self)
            }

            completion(true)
        }
    }

    public override var preferredUnit: HKUnit! {
        return super.preferredUnit
    }
}


// MARK: - Adding data
extension InsulinDeliveryStore {
    func addReconciledDoses(_ doses: [DoseEntry], from device: HKDevice?, syncVersion: Int, completion: @escaping (_ result: InsulinDeliveryStoreResult<Bool>) -> Void) {
        let unit = HKUnit.internationalUnit()
        var samples: [HKQuantitySample] = []

        cacheStore.managedObjectContext.performAndWait {
            samples = doses.compactMap { (dose) -> HKQuantitySample? in
                guard let syncIdentifier = dose.syncIdentifier else {
                    log.error("Attempted to add a dose with no syncIdentifier: %{public}@", String(reflecting: dose))
                    return nil
                }

                guard self.cacheStore.managedObjectContext.cachedInsulinDeliveryObjectsWithSyncIdentifier(syncIdentifier, fetchLimit: 1).count == 0 else {
                    log.default("Skipping adding dose due to existing cached syncIdentifier: %{public}@", syncIdentifier)
                    return nil
                }

                return HKQuantitySample(
                    type: insulinType,
                    unit: unit,
                    dose: dose,
                    device: device,
                    syncVersion: syncVersion
                )
            }
        }

        guard samples.count > 0 else {
            completion(.success(true))
            return
        }

        healthStore.save(samples) { (success, error) in
            if let error = error {
                completion(.failure(error))
            } else {
                self.queue.async {
                    if samples.count > 0 {
                        self.addCachedObjects(for: samples)

                        if self.lastBasalEndDate != nil {
                            self.updateLastBasalEndDate()
                        }
                    }

                    completion(.success(true))
                }
            }
        }
    }
}


extension InsulinDeliveryStore {
    /// Returns the end date of the most recent basal sample
    ///
    /// - Parameters:
    ///   - completion: A closure called when the date has been retrieved
    ///   - result: The date
    func getLastBasalEndDate(_ completion: @escaping (_ result: InsulinDeliveryStoreResult<Date>) -> Void) {
        queue.async {
            switch self.lastBasalEndDate {
            case .some(let date):
                completion(.success(date))
            case .none:
                // TODO: send a proper error
                completion(.failure(DoseStore.DoseStoreError.configurationError))
            }
        }
    }

    /// Returns doses from HealthKit, or the Core Data cache if unavailable
    ///
    /// - Parameters:
    ///   - start: The earliest dose startDate to include
    ///   - end: The latest dose startDate to include
    ///   - isChronological: Whether the doses should be returned in chronological order
    ///   - completion: A closure called when the doses have been retrieved
    ///   - doses: An ordered array of doses
    func getCachedDoses(start: Date, end: Date? = nil, isChronological: Bool = true, _ completion: @escaping (_ doses: [DoseEntry]) -> Void) {
        // If we were asked for an unbounded query, or we're within our cache duration, only return what's in the cache
        guard start > .distantPast, start <= earliestCacheDate else {
            self.queue.async {
                completion(self.getCachedDoseEntries(start: start, end: end, isChronological: isChronological))
            }
            return
        }

        getDoses(start: start, end: end, isChronological: isChronological) { (result) in
            switch result {
            case .success(let doses):
                completion(doses)
            case .failure:
                // Expected when database is inaccessible
                self.queue.async {
                    completion(self.getCachedDoseEntries(start: start, end: end, isChronological: isChronological))
                }
            }
        }
    }
}


// MARK: - HealthKit
extension InsulinDeliveryStore {
    private func getDoses(start: Date, end: Date? = nil, isChronological: Bool = true, _ completion: @escaping (_ result: InsulinDeliveryStoreResult<[DoseEntry]>) -> Void) {
        getSamples(start: start, end: end, isChronological: isChronological) { (result) in
            switch result {
            case .failure(let error):
                completion(.failure(error))
            case .success(let samples):
                completion(.success(samples.compactMap { $0.dose }))
            }
        }
    }

    private func getSamples(start: Date, end: Date? = nil, isChronological: Bool = true, _ completion: @escaping (_ result: InsulinDeliveryStoreResult<[HKQuantitySample]>) -> Void) {
        let predicate = HKQuery.predicateForSamples(observeHealthKitForCurrentAppOnly: observeHealthKitForCurrentAppOnly, withStart: start, end: end, options: [])
        getSamples(matching: predicate, isChronological: isChronological, completion)
    }

    private func getSamples(matching predicate: NSPredicate, isChronological: Bool, _ completion: @escaping (_ result: InsulinDeliveryStoreResult<[HKQuantitySample]>) -> Void) {
        let sort = NSSortDescriptor(key: HKSampleSortIdentifierEndDate, ascending: isChronological)
        let query = HKSampleQuery(sampleType: insulinType, predicate: predicate, limit: HKObjectQueryNoLimit, sortDescriptors: [sort]) { (query, samples, error) in
            if let error = error {
                completion(.failure(error))
            } else if let samples = samples as? [HKQuantitySample] {
                completion(.success(samples))
            } else {
                assertionFailure("Unknown return configuration from query \(query)")
            }
        }

        healthStore.execute(query)
    }
}


// MARK: - Core Data
extension InsulinDeliveryStore {
    private var earliestCacheDate: Date {
        return currentDate(timeIntervalSinceNow: -cacheLength)
    }

    /// Creates new cached insulin delivery objects from samples if they're not already cached and within the date interval
    ///
    /// - Parameter samples: The samples to cache
    /// - Returns: Whether new cached objects were created
    @discardableResult
    private func addCachedObjects(for samples: [
        HKQuantitySample]) -> Bool {
        dispatchPrecondition(condition: .onQueue(queue))

        var created = false
        cacheStore.managedObjectContext.performAndWait {
            for sample in samples {
                guard
                    sample.startDate.timeIntervalSince(currentDate()) > -self.cacheLength,
                    self.cacheStore.managedObjectContext.cachedInsulinDeliveryObjectsWithUUID(sample.uuid, fetchLimit: 1).count == 0
                else {
                    continue
                }

                let object = CachedInsulinDeliveryObject(context: self.cacheStore.managedObjectContext)
                object.update(from: sample)
                created = true
            }

            if created {
                self.cacheStore.save()
            }
        }

        return created
    }

    private func updateLastBasalEndDate() {
        dispatchPrecondition(condition: .onQueue(queue))

        var endDate: Date?

        cacheStore.managedObjectContext.performAndWait {
            let request: NSFetchRequest<CachedInsulinDeliveryObject> = CachedInsulinDeliveryObject.fetchRequest()

            let basalPredicate = NSPredicate(format: "reason == %d", HKInsulinDeliveryReason.basal.rawValue)
            let sourcePredicate = NSPredicate(format: "hasLoopKitOrigin == true")
            let predicate = NSCompoundPredicate(andPredicateWithSubpredicates: [basalPredicate, sourcePredicate])

            request.predicate = predicate
            request.sortDescriptors = [NSSortDescriptor(key: "endDate", ascending: false)]
            request.fetchLimit = 1

            do {
                let objects = try self.cacheStore.managedObjectContext.fetch(request)

                endDate = objects.first?.endDate
            } catch let error {
                self.log.error("Unable to fetch latest insulin delivery objects: %@", String(describing: error))
            }
        }

        self.lastBasalEndDate = endDate ?? healthStore.earliestPermittedSampleDate()
    }

    /// Fetches doses from the cache that occur on or after a given start date
    ///
    /// - Parameters:
    ///   - start: The earliest endDate to retrieve
    ///   - end: The latest startDate to retrieve
    ///   - isChronological: Whether the sort order is ascending by start date
    /// - Returns: An ordered array of dose entries
    private func getCachedDoseEntries(start: Date, end: Date? = nil, isChronological: Bool = true) -> [DoseEntry] {
        dispatchPrecondition(condition: .onQueue(queue))

        let startPredicate = NSPredicate(format: "endDate >= %@", start as NSDate)
        let predicate: NSPredicate

        if let end = end {
            let endPredicate = NSPredicate(format: "startDate <= %@", end as NSDate)
            predicate = NSCompoundPredicate(andPredicateWithSubpredicates: [startPredicate, endPredicate])
        } else {
            predicate = startPredicate
        }

        return getCachedDoseEntries(matching: predicate, isChronological: isChronological)
    }

    /// Fetches doses from the cache that match the given predicate
    ///
    /// - Parameters:
    ///   - predicate: The predicate to apply to the objects
    ///   - isChronological: Whether the sort order is ascending by start date
    /// - Returns: An ordered array of dose entries
    private func getCachedDoseEntries(matching predicate: NSPredicate? = nil, isChronological: Bool = true) -> [DoseEntry] {
        dispatchPrecondition(condition: .onQueue(queue))

        var doses: [DoseEntry] = []

        cacheStore.managedObjectContext.performAndWait {
            let request: NSFetchRequest<CachedInsulinDeliveryObject> = CachedInsulinDeliveryObject.fetchRequest()
            request.predicate = predicate
            request.sortDescriptors = [NSSortDescriptor(key: "startDate", ascending: isChronological)]

            do {
                let objects = try self.cacheStore.managedObjectContext.fetch(request)
                doses = objects.compactMap { $0.dose }
            } catch let error {
                self.log.error("Error fetching CachedInsulinDeliveryObjects: %{public}@", String(describing: error))
            }
        }

        return doses
    }

    /// Deletes objects from the cache that match the given sample UUID
    ///
    /// - Parameter uuid: The UUID of the sample to delete
    /// - Returns: Whether the deletion was made
    private func deleteCachedObjects(forSampleUUIDs uuids: [UUID], batchSize: Int = 500) -> Int {
        dispatchPrecondition(condition: .onQueue(queue))

        var deleted = 0

        cacheStore.managedObjectContext.performAndWait {

            for batch in uuids.chunked(into: batchSize) {
                let predicate = NSPredicate(format: "uuid IN %@", batch.map { $0 as NSUUID })
                if let count = try? cacheStore.managedObjectContext.purgeObjects(of: CachedInsulinDeliveryObject.self, matching: predicate) {
                    deleted += count
                }
            }
        }
        return deleted
    }

    /// Deletes objects from the cache that match the given sample UUID
    ///
    /// - Parameter uuid: The UUID of the sample to delete
    /// - Returns: Whether the deletion was made
    private func deleteCachedObject(forSampleUUID uuid: UUID) -> Bool {
        dispatchPrecondition(condition: .onQueue(queue))

        var deleted = false

        cacheStore.managedObjectContext.performAndWait {
            for object in self.cacheStore.managedObjectContext.cachedInsulinDeliveryObjectsWithUUID(uuid) {

                self.cacheStore.managedObjectContext.delete(object)
                self.log.default("Deleted CachedInsulinDeliveryObject with UUID %{public}@", uuid.uuidString)
                deleted = true
            }

            if deleted {
                self.cacheStore.save()
            }
        }

        return deleted
    }

    private func purgeCachedObjects(matching predicate: NSPredicate) {
        dispatchPrecondition(condition: .onQueue(queue))

        cacheStore.managedObjectContext.performAndWait {
            do {
                let count = try cacheStore.managedObjectContext.purgeObjects(of: CachedInsulinDeliveryObject.self, matching: predicate)
                self.log.default("Purged %d CachedInsulinDeliveryObjects", count)
            } catch let error {
                self.log.error("Unable to purge CachedInsulinDeliveryObjects: %{public}@", String(describing: error))
            }
        }
    }
}


extension InsulinDeliveryStore {
    /// Generates a diagnostic report about the current state
    ///
    /// This operation is performed asynchronously and the completion will be executed on an arbitrary background queue.
    ///
    /// - parameter completion: The closure takes a single argument of the report string.
    public func generateDiagnosticReport(_ completion: @escaping (_ report: String) -> Void) {
        self.queue.async {
            var report: [String] = [
                "### InsulinDeliveryStore",
                "* cacheLength: \(self.cacheLength)",
                super.debugDescription,
                "* lastBasalEndDate: \(String(describing: self.lastBasalEndDate))",
                "",
                "#### cachedDoseEntries",
            ]

            for sample in self.getCachedDoseEntries() {
                report.append(String(describing: sample))
            }

            report.append("")
            completion(report.joined(separator: "\n"))
        }
    }
}


// MARK: - Unit Testing
extension InsulinDeliveryStore {
    public var test_lastBasalEndDate: Date? {
        get {
            var date: Date?
            queue.sync {
                date = self.lastBasalEndDate
            }
            return date
        }
        set {
            queue.sync {
                self.lastBasalEndDate = newValue
            }
        }
    }
}

extension NSManagedObjectContext {
    fileprivate func cachedInsulinDeliveryObjectsWithUUID(_ uuid: UUID, fetchLimit: Int? = nil) -> [CachedInsulinDeliveryObject] {
        let request: NSFetchRequest<CachedInsulinDeliveryObject> = CachedInsulinDeliveryObject.fetchRequest()
        if let limit = fetchLimit {
            request.fetchLimit = limit
        }
        request.predicate = NSPredicate(format: "uuid == %@", uuid as NSUUID)
        request.sortDescriptors = [NSSortDescriptor(key: "uuid", ascending: true)]

        return (try? fetch(request)) ?? []
    }

    fileprivate func cachedInsulinDeliveryObjectsWithSyncIdentifier(_ syncIdentifier: String, fetchLimit: Int? = nil) -> [CachedInsulinDeliveryObject] {
        let request: NSFetchRequest<CachedInsulinDeliveryObject> = CachedInsulinDeliveryObject.fetchRequest()
        if let limit = fetchLimit {
            request.fetchLimit = limit
        }
        request.predicate = NSPredicate(format: "syncIdentifier == %@", syncIdentifier)

        return (try? fetch(request)) ?? []
    }
}<|MERGE_RESOLUTION|>--- conflicted
+++ resolved
@@ -46,13 +46,9 @@
     /// The interval of insulin delivery data to keep in cache
     public let cacheLength: TimeInterval
 
-<<<<<<< HEAD
-    public let cacheStore: PersistenceController
+    private let cacheStore: PersistenceController
     
     static let queryAnchorMetadataKey = "com.loopkit.InsulinDeliveryStore.queryAnchor"
-=======
-    private let cacheStore: PersistenceController
->>>>>>> 840ab402
 
     public init(
         healthStore: HKHealthStore,
