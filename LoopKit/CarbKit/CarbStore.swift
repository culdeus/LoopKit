//
//  CarbStore.swift
//  CarbKit
//
//  Created by Nathan Racklyeft on 1/3/16.
//  Copyright © 2016 Nathan Racklyeft. All rights reserved.
//

import Foundation
import CoreData
import HealthKit
import os.log


public enum CarbStoreResult<T> {
    case success(T)
    case failure(CarbStore.CarbStoreError)
}

public enum CarbAbsorptionModel {
    case linear
    case nonlinear
    case adaptiveRateNonlinear
}

public protocol CarbStoreDelegate: class {

    /**
     Informs the delegate that the carb store has updated carb data.

     - Parameter carbStore: The carb store that has updated carb data.
     */
    func carbStoreHasUpdatedCarbData(_ carbStore: CarbStore)

    /**
     Informs the delegate that an internal error occurred.

     - parameter carbStore: The carb store
     - parameter error:     The error describing the issue
     */
    func carbStore(_ carbStore: CarbStore, didError error: CarbStore.CarbStoreError)

}

/**
 Manages storage, retrieval, and calculation of carbohydrate data.

 There are two tiers of storage:

 * Persistant cache, stored in Core Data, used to ensure access if the app is suspended and re-launched while the Health database
   is protected and to provide data for upload to remote data services. Backfilled from HealthKit data up to observation interval.
 ```
 0       [max(cacheLength, observationInterval, defaultAbsorptionTimes.slow * 2)]
 |––––––––––––|
 ```
 * HealthKit data, managed by the current application and persisted indefinitely
 ```
 0
 |––––––––––––––––––--->
 ```
 */
public final class CarbStore: HealthKitSampleStore {
    
    /// Notification posted when carb entries were changed, either via add/replace/delete methods or from HealthKit
    public static let carbEntriesDidChange = NSNotification.Name(rawValue: "com.loopkit.CarbStore.carbEntriesDidChange")

    public typealias DefaultAbsorptionTimes = (fast: TimeInterval, medium: TimeInterval, slow: TimeInterval)

    public enum CarbStoreError: Error {
        // The store isn't correctly configured for the requested operation
        case notConfigured
        // The health store request returned an error
        case healthStoreError(Error)
        // The core data request returned an error
        case coreDataError(Error)
        // The requested sample can't be modified by this store
        case unauthorized
        // No data was found to match the specified request
        case noData

        init?(error: PersistenceController.PersistenceControllerError?) {
            guard let error = error, case .coreDataError(let coreDataError) = error else {
                return nil
            }
            self = .coreDataError(coreDataError as Error)
        }
    }

    private let carbType = HKQuantityType.quantityType(forIdentifier: HKQuantityTypeIdentifier.dietaryCarbohydrates)!

    /// The preferred unit. iOS currently only supports grams for dietary carbohydrates.
    public override var preferredUnit: HKUnit! {
        return super.preferredUnit
    }

    /// A history of recently applied schedule overrides.
    private let overrideHistory: TemporaryScheduleOverrideHistory?

    /// Carbohydrate-to-insulin ratio
    public var carbRatioSchedule: CarbRatioSchedule? {
        get {
            return lockedCarbRatioSchedule.value
        }
        set {
            lockedCarbRatioSchedule.value = newValue
        }
    }
    private let lockedCarbRatioSchedule: Locked<CarbRatioSchedule?>

    /// The carb ratio schedule, applying recent overrides relative to the current moment in time.
    public var carbRatioScheduleApplyingOverrideHistory: CarbRatioSchedule? {
        if let carbRatioSchedule = carbRatioSchedule {
            return overrideHistory?.resolvingRecentCarbRatioSchedule(carbRatioSchedule)
        } else {
            return nil
        }
    }

    /// A trio of default carbohydrate absorption times. Defaults to 2, 3, and 4 hours.
    public let defaultAbsorptionTimes: DefaultAbsorptionTimes

    /// Insulin-to-glucose sensitivity
    public var insulinSensitivitySchedule: InsulinSensitivitySchedule? {
        get {
            return lockedInsulinSensitivitySchedule.value
        }
        set {
            lockedInsulinSensitivitySchedule.value = newValue
        }
    }
    private let lockedInsulinSensitivitySchedule:  Locked<InsulinSensitivitySchedule?>

    /// The insulin sensitivity schedule, applying recent overrides relative to the current moment in time.
    public var insulinSensitivityScheduleApplyingOverrideHistory: InsulinSensitivitySchedule? {
        if let insulinSensitivitySchedule = insulinSensitivitySchedule {
            return overrideHistory?.resolvingRecentInsulinSensitivitySchedule(insulinSensitivitySchedule)
        } else {
            return nil
        }
    }

    /// The computed carbohydrate sensitivity schedule based on the insulin sensitivity and carb ratio schedules.
    public var carbSensitivitySchedule: CarbSensitivitySchedule? {
        guard let insulinSensitivitySchedule = insulinSensitivitySchedule, let carbRatioSchedule = carbRatioSchedule else {
            return nil
        }
        return .carbSensitivitySchedule(insulinSensitivitySchedule: insulinSensitivitySchedule, carbRatioSchedule: carbRatioSchedule)
    }

    /// The expected delay in the appearance of glucose effects, accounting for both digestion and sensor lag
    public let delay: TimeInterval

    /// The interval between effect values to use for the calculated timelines.
    public let delta: TimeInterval

    /// The factor by which the entered absorption time can be extended to accomodate slower-than-expected absorption
    public let absorptionTimeOverrun: Double
    
    /// Carb absorption model
    public let carbAbsorptionModel: CarbAbsorptionModel

    /// The interval of carb data to keep in cache
    public let cacheLength: TimeInterval

    /// The interval to observe HealthKit data to populate the cache
    public let observationInterval: TimeInterval

    private let cacheStore: PersistenceController

    /// The sync version used for new samples written to HealthKit
    /// Choose a lower or higher sync version if the same sample might be written twice (e.g. from an extension and from an app) for deterministic conflict resolution
    public let syncVersion: Int

    public weak var delegate: CarbStoreDelegate?

    private let queue = DispatchQueue(label: "com.loopkit.CarbStore.queue", qos: .utility)

    private let log = OSLog(category: "CarbStore")
    
    static let healthKitQueryAnchorMetadataKey = "com.loopkit.CarbStore.hkQueryAnchor"
    
    var settings = CarbModelSettings(absorptionModel: PiecewiseLinearAbsorption(), initialAbsorptionTimeOverrun: 1.5, adaptiveAbsorptionRateEnabled: false)

    private let provenanceIdentifier: String

    /**
     Initializes a new instance of the store.

     - returns: A new instance of the store
     */
    public init(
        healthStore: HKHealthStore,
        observeHealthKitSamplesFromOtherApps: Bool = true,
        cacheStore: PersistenceController,
        cacheLength: TimeInterval,
        defaultAbsorptionTimes: DefaultAbsorptionTimes,
        observationInterval: TimeInterval,
        carbRatioSchedule: CarbRatioSchedule? = nil,
        insulinSensitivitySchedule: InsulinSensitivitySchedule? = nil,
        overrideHistory: TemporaryScheduleOverrideHistory? = nil,
        syncVersion: Int = 1,
        absorptionTimeOverrun: Double = 1.5,
        calculationDelta: TimeInterval = 5 /* minutes */ * 60,
        effectDelay: TimeInterval = 10 /* minutes */ * 60,
        carbAbsorptionModel: CarbAbsorptionModel = .nonlinear,
        provenanceIdentifier: String
    ) {
        self.cacheStore = cacheStore
        self.defaultAbsorptionTimes = defaultAbsorptionTimes
        self.lockedCarbRatioSchedule = Locked(carbRatioSchedule)
        self.lockedInsulinSensitivitySchedule = Locked(insulinSensitivitySchedule)
        self.overrideHistory = overrideHistory
        self.syncVersion = syncVersion
        self.absorptionTimeOverrun = absorptionTimeOverrun
        self.delta = calculationDelta
        self.delay = effectDelay
        self.cacheLength = cacheLength
        self.observationInterval = observationInterval
        self.carbAbsorptionModel = carbAbsorptionModel
        self.provenanceIdentifier = provenanceIdentifier
        
        let observationEnabled = observationInterval > 0
        
        log.default("CarbStore init")

        super.init(healthStore: healthStore,
                   observeHealthKitSamplesFromCurrentApp: false,
                   observeHealthKitSamplesFromOtherApps: observeHealthKitSamplesFromOtherApps,
                   type: carbType,
                   observationStart: Date(timeIntervalSinceNow: -self.observationInterval),
                   observationEnabled: observationEnabled)

        // Carb model settings based on the selected absorption model
        switch self.carbAbsorptionModel {
        case .linear:
            self.settings = CarbModelSettings(absorptionModel: LinearAbsorption(), initialAbsorptionTimeOverrun: absorptionTimeOverrun, adaptiveAbsorptionRateEnabled: false)
        case .nonlinear:
            self.settings = CarbModelSettings(absorptionModel: PiecewiseLinearAbsorption(), initialAbsorptionTimeOverrun: absorptionTimeOverrun, adaptiveAbsorptionRateEnabled: false)
        case .adaptiveRateNonlinear:
            self.settings = CarbModelSettings(absorptionModel: PiecewiseLinearAbsorption(), initialAbsorptionTimeOverrun: 1.0, adaptiveAbsorptionRateEnabled: true, adaptiveRateStandbyIntervalFraction: 0.2)
        }

        let semaphore = DispatchSemaphore(value: 0)
        cacheStore.onReady { (error) in
            guard error == nil else {
                semaphore.signal()
                return
            }
            
            cacheStore.fetchAnchor(key: CarbStore.healthKitQueryAnchorMetadataKey) { (anchor) in
                self.queue.async {
                    self.queryAnchor = anchor
            
                    self.migrateLegacyCarbEntryKeys()
                    
                    semaphore.signal()
                }
            }
        }
        semaphore.wait()
        log.default("CarbStore init finished")
    }

    // Migrate modifiedCarbEntries and deletedCarbEntryIDs
    private func migrateLegacyCarbEntryKeys() {
        cacheStore.managedObjectContext.performAndWait {
            var changed = false

            for entry in UserDefaults.standard.modifiedCarbEntries ?? [] {
                let object = CachedCarbObject(context: self.cacheStore.managedObjectContext)
                object.create(from: entry)
                changed = true
            }

            // Note: We no longer migrate UserDefaults.standard.deletedCarbEntryIds since we don't have a startDate (only
            // external ID) and CachedCarbObject requires a starDate. This only prevents a deleted carb entry that was previously
            // uploaded to Nightscout, but not yet deleted from Nightscout, from being deleted in Nightscout.

            if changed {
                self.cacheStore.save()
            }
        }

        UserDefaults.standard.purgeLegacyCarbEntryKeys()
    }

    // MARK: - HealthKitSampleStore
    
    override func queryAnchorDidChange() {
        cacheStore.storeAnchor(queryAnchor, key: CarbStore.healthKitQueryAnchorMetadataKey)
    }

    override func processResults(from query: HKAnchoredObjectQuery, added: [HKSample], deleted: [HKDeletedObject], anchor: HKQueryAnchor, completion: @escaping (Bool) -> Void) {
        queue.async {
            guard anchor != self.queryAnchor else {
                self.log.default("Skipping processing results from anchored object query, as anchor was already processed")
                completion(true)
                return
            }

            var changed = false
            var error: CarbStoreError?

            self.cacheStore.managedObjectContext.performAndWait {
                do {
                    let date = Date()

                    // Add new samples
                    if let samples = added as? [HKQuantitySample] {
                        for sample in samples {
                            if try self.addCarbEntry(for: sample, on: date) {
                                self.log.debug("Saved sample %@ into cache from HKAnchoredObjectQuery", sample.uuid.uuidString)
                                changed = true
                            } else {
                                self.log.default("Sample %@ from HKAnchoredObjectQuery already present in cache", sample.uuid.uuidString)
                            }
                        }
                    }

                    // Delete deleted samples
                    for sample in deleted {
                        if try self.deleteCarbEntry(for: sample.uuid, on: date) {
                            self.log.debug("Deleted sample %@ from cache from HKAnchoredObjectQuery", sample.uuid.uuidString)
                            changed = true
                        }
                    }

                    if changed {
                        error = CarbStoreError(error: self.cacheStore.save())
                    }
                } catch let coreDataError {
                    error = .coreDataError(coreDataError)
                }
            }

            if let error = error {
                self.delegate?.carbStore(self, didError: error)
                completion(false)
                return
            }

            // Notify listeners only if a meaningful change was made
            if changed {
                self.notifyUpdatedCarbData(updateSource: .queriedByHealthKit)
            }

            completion(true)
        }
    }
}


// MARK: - Fetching
extension CarbStore {
    /// Retrieves carb entries within the specified date range
    ///
    /// - Parameters:
    ///   - start: The earliest date of values to retrieve
    ///   - end: The latest date of values to retrieve, if provided
    ///   - completion: A closure called once the values have been retrieved
    ///   - result: An array of carb entries, in chronological order by startDate, or error
    public func getCarbEntries(start: Date? = nil, end: Date? = nil, completion: @escaping (_ result: CarbStoreResult<[StoredCarbEntry]>) -> Void) {
        queue.async {
            completion(self.getCarbEntries(start: start, end: end))
        }
    }

    /// Retrieves carb entries within the specified date range
    ///
    /// - Parameters:
    ///   - start: The earliest date of values to retrieve
    ///   - end: The latest date of values to retrieve, if provided
    /// - Returns: An array of carb entries, in chronological order by startDate, or error
    private func getCarbEntries(start: Date? = nil, end: Date? = nil) -> CarbStoreResult<[StoredCarbEntry]> {
        dispatchPrecondition(condition: .onQueue(queue))

        var entries: [StoredCarbEntry] = []
        var error: CarbStoreError?

        cacheStore.managedObjectContext.performAndWait {
            do {
                entries = try self.getActiveCachedCarbObjects(start: start, end: end).map { StoredCarbEntry(managedObject: $0) }
            } catch let coreDataError {
                error = .coreDataError(coreDataError)
            }
        }

        if let error = error {
            return .failure(error)
        }

        return .success(entries)
    }

    /// Retrieves active (not superceded, non-delete operation) cached carb objects within the specified date range
    ///
    /// - Parameters:
    ///   - start: The earliest date of values to retrieve
    ///   - end: The latest date of values to retrieve, if provided
    /// - Returns: An array of cached carb objects
    private func getActiveCachedCarbObjects(start: Date? = nil, end: Date? = nil) throws -> [CachedCarbObject] {
        dispatchPrecondition(condition: .onQueue(queue))

        var predicates = [NSPredicate(format: "operation != %d", Operation.delete.rawValue),
                          NSPredicate(format: "supercededDate == NIL")]
        if let start = start {
            predicates.append(NSPredicate(format: "startDate >= %@", start as NSDate))
        }
        if let end = end {
            predicates.append(NSPredicate(format: "startDate < %@", end as NSDate))
        }

        let request: NSFetchRequest<CachedCarbObject> = CachedCarbObject.fetchRequest()
        request.predicate = NSCompoundPredicate(andPredicateWithSubpredicates: predicates)
        request.sortDescriptors = [NSSortDescriptor(key: "startDate", ascending: true)]

        return try self.cacheStore.managedObjectContext.fetch(request)
    }

    /// Retrieves carb entries from HealthKit within the specified date range and interprets their
    /// absorption status based on the provided glucose effect
    ///
    /// - Parameters:
    ///   - start: The earliest date of values to retrieve
    ///   - end: The latest date of values to retrieve, if provided
    ///   - effectVelocities: A timeline of glucose effect velocities, ordered by start date
    ///   - completion: A closure calld once the values have been retrieved
    ///   - result: An array of carb entries, in chronological order by startDate
    public func getCarbStatus(
        start: Date,
        end: Date? = nil,
        effectVelocities: [GlucoseEffectVelocity]? = nil,
        completion: @escaping (_ result: CarbStoreResult<[CarbStatus<StoredCarbEntry>]>) -> Void
    ) {
        getCarbEntries(start: start, end: end) { (result) in
            switch result {
            case .success(let entries):
                let status = entries.map(
                    to: effectVelocities ?? [],
                    carbRatio: self.carbRatioScheduleApplyingOverrideHistory,
                    insulinSensitivity: self.insulinSensitivityScheduleApplyingOverrideHistory,
                    absorptionTimeOverrun: self.absorptionTimeOverrun,
                    defaultAbsorptionTime: self.defaultAbsorptionTimes.medium,
                    delay: self.delay,
                    initialAbsorptionTimeOverrun: self.settings.initialAbsorptionTimeOverrun,
                    absorptionModel: self.settings.absorptionModel,
                    adaptiveAbsorptionRateEnabled: self.settings.adaptiveAbsorptionRateEnabled,
                    adaptiveRateStandbyIntervalFraction: self.settings.adaptiveRateStandbyIntervalFraction
                )

                completion(.success(status))
            case .failure(let error):
                completion(.failure(error))
            }
        }
    }
}

// MARK: - Modification
extension CarbStore {
    public func addCarbEntry(_ entry: NewCarbEntry, completion: @escaping (_ result: CarbStoreResult<StoredCarbEntry>) -> Void) {
        queue.async {
            var storedEntry: StoredCarbEntry?
            var error: CarbStoreError?

            self.cacheStore.managedObjectContext.performAndWait {
                do {
                    let syncIdentifier = try self.cacheStore.managedObjectContext.generateUniqueSyncIdentifier()

                    let newObject = CachedCarbObject(context: self.cacheStore.managedObjectContext)
                    newObject.create(from: entry,
                                     provenanceIdentifier: self.provenanceIdentifier,
                                     syncIdentifier: syncIdentifier,
                                     syncVersion: self.syncVersion)

                    if let saveError = CarbStoreError(error: self.cacheStore.save()) {
                        error = saveError
                        return
                    }

                    self.saveEntryToHealthKit(newObject)

                    storedEntry = StoredCarbEntry(managedObject: newObject)
                } catch let coreDataError {
                    error = .coreDataError(coreDataError)
                }
            }

            if let error = error {
                completion(.failure(error))
                return
            }

            completion(.success(storedEntry!))

            self.notifyUpdatedCarbData(updateSource: .changedInApp)
        }
    }

    public func replaceCarbEntry(_ oldEntry: StoredCarbEntry, withEntry newEntry: NewCarbEntry, completion: @escaping (_ result: CarbStoreResult<StoredCarbEntry>) -> Void) {
        guard oldEntry.createdByCurrentApp else {
            completion(.failure(.unauthorized))
            return
        }

        queue.async {
            var storedEntry: StoredCarbEntry?
            var error: CarbStoreError?

            self.cacheStore.managedObjectContext.performAndWait {
                do {
                    guard let oldObject = try self.cacheStore.managedObjectContext.cachedCarbObjectFromStoredCarbEntry(oldEntry) else {
                        error = .noData
                        return
                    }

                    // Use same date for superceding old object and adding new object
                    let date = Date()

                    oldObject.supercededDate = date

                    let newObject = CachedCarbObject(context: self.cacheStore.managedObjectContext)
                    newObject.update(from: newEntry, replacing: oldObject, on: date)

                    if let saveError = CarbStoreError(error: self.cacheStore.save()) {
                        error = saveError
                        return
                    }

                    self.saveEntryToHealthKit(newObject)

                    storedEntry = StoredCarbEntry(managedObject: newObject)
                } catch let coreDataError {
                    error = .coreDataError(coreDataError)
                }
            }

            if let error = error {
                completion(.failure(error))
                return
            }

            completion(.success(storedEntry!))

            self.notifyUpdatedCarbData(updateSource: .changedInApp)
        }
    }

    private func saveEntryToHealthKit(_ object: CachedCarbObject) {
        dispatchPrecondition(condition: .onQueue(queue))

        let quantitySample = object.quantitySample
        var error: Error?

        // Save object to HealthKit, log any errors, but do not fail
        let dispatchGroup = DispatchGroup()
        dispatchGroup.enter()
        self.healthStore.save(quantitySample) { (_, healthKitError) in
            error = healthKitError
            dispatchGroup.leave()
        }
        dispatchGroup.wait()

        if let error = error {
            self.log.error("Error saving HealthKit object: %@", String(describing: error))
            return
        }

        // Update Core Data with the change, log any errors, but do not fail
        object.uuid = quantitySample.uuid
        if let error = self.cacheStore.save() {
            self.log.error("Error updating CachedCarbObject after saving HealthKit object: %@", String(describing: error))
        }
    }

    public func deleteCarbEntry(_ oldEntry: StoredCarbEntry, completion: @escaping (_ result: CarbStoreResult<Bool>) -> Void) {
        guard oldEntry.createdByCurrentApp else {
            completion(.failure(.unauthorized))
            return
        }

        queue.async {
            var error: CarbStoreError?

            self.cacheStore.managedObjectContext.performAndWait {
                do {
                    guard let oldObject = try self.cacheStore.managedObjectContext.cachedCarbObjectFromStoredCarbEntry(oldEntry) else {
                        error = .noData
                        return
                    }

                    // Use same date for superceding old object and adding new object; also used for userDeletedDate
                    let date = Date()

                    oldObject.supercededDate = date

                    let newObject = CachedCarbObject(context: self.cacheStore.managedObjectContext)
                    newObject.delete(from: oldObject, on: date)

                    if let saveError = CarbStoreError(error: self.cacheStore.save()) {
                        error = saveError
                        return
                    }

                    self.deleteObjectFromHealthKit(newObject)
                } catch let coreDataError {
                    error = .coreDataError(coreDataError)
                }
            }

            if let error = error {
                completion(.failure(error))
                return
            }

            completion(.success(true))

            self.notifyUpdatedCarbData(updateSource: .changedInApp)
        }
    }

    private func deleteObjectFromHealthKit(_ object: CachedCarbObject) {
        dispatchPrecondition(condition: .onQueue(queue))

        // If the object does not have a UUID, then it was never saved to HealthKit, so no need to delete
        guard object.uuid != nil else {
            return
        }

        var error: Error?

        // Delete object from HealthKit, log any errors, but do not fail
        let dispatchGroup = DispatchGroup()
        dispatchGroup.enter()
        self.healthStore.deleteObjects(of: self.carbType, predicate: HKQuery.predicateForObject(with: object.uuid!)) { (_, _, healthKitError) in
            error = healthKitError
            dispatchGroup.leave()
        }
        dispatchGroup.wait()

        if let error = error {
            self.log.error("Error deleting HealthKit object: %@", String(describing: error))
            return
        }

        // Update Core Data with the change, log any errors, but do not fail
        object.uuid = nil
        if let error = self.cacheStore.save() {
            self.log.error("Error updating CachedCarbObject after deleting HealthKit object: %@", String(describing: error))
        }
    }

    private func addCarbEntry(for sample: HKQuantitySample, on date: Date) throws -> Bool {
        dispatchPrecondition(condition: .onQueue(queue))

        // Are there any objects matching the UUID?
        let request: NSFetchRequest<CachedCarbObject> = CachedCarbObject.fetchRequest()
        request.predicate = NSPredicate(format: "uuid == %@", sample.uuid as NSUUID)
        request.fetchLimit = 1

        let count = try cacheStore.managedObjectContext.count(for: request)
        guard count == 0 else {
            return false
        }

        // Find all objects being replaced
        let replacedObjects = try fetchRelatedCarbObjects(for: sample)

        // Mark all objects as superceded, as necessary
        replacedObjects.filter({ $0.supercededDate == nil }).forEach({ $0.supercededDate = date })

        // Add an object (create or update) for this UUID
        let object = CachedCarbObject(context: cacheStore.managedObjectContext)
        if let replacedObject = replacedObjects.last {
            object.update(from: sample, replacing: replacedObject, on: date)
        } else {
            object.create(from: sample, on: date)
        }

        return true
    }

    private func deleteCarbEntry(for uuid: UUID, on date: Date) throws -> Bool {
        dispatchPrecondition(condition: .onQueue(queue))

        // Fetch objects matching the UUID, if none found, then nothing to delete, sorted by last seen anchor key
        let request: NSFetchRequest<CachedCarbObject> = CachedCarbObject.fetchRequest()
        request.predicate = NSPredicate(format: "uuid == %@", uuid as NSUUID)
        request.sortDescriptors = [NSSortDescriptor(key: "anchorKey", ascending: true)]

        let objects = try cacheStore.managedObjectContext.fetch(request)
        guard !objects.isEmpty else {
            return false
        }

        // Find all unsuperceded create/update objects, if none found, then nothing to delete
        let supercededObjects = objects.filter { $0.operation != .delete && $0.supercededDate == nil }
        guard !supercededObjects.isEmpty else {
            return false
        }

        // Mark as superceded
        supercededObjects.forEach { $0.supercededDate = date }

        // If we don't yet have a delete object, then add one
        if !objects.contains(where: { $0.operation == .delete }), let supercededObject = supercededObjects.last {
            let object = CachedCarbObject(context: cacheStore.managedObjectContext)
            object.delete(from: supercededObject, on: date)
        }

        return true
    }

    // Fetch all objects that are different versions of the specified sample, using sync identifier
    private func fetchRelatedCarbObjects(for sample: HKQuantitySample) throws -> [CachedCarbObject] {
        dispatchPrecondition(condition: .onQueue(queue))

        guard let syncIdentifier = sample.syncIdentifier else {
            return []
        }

        let request: NSFetchRequest<CachedCarbObject> = CachedCarbObject.fetchRequest()
        request.predicate = NSCompoundPredicate(andPredicateWithSubpredicates: [NSPredicate(format: "provenanceIdentifier == %@", sample.provenanceIdentifier),
                                                                                NSPredicate(format: "syncIdentifier == %@", syncIdentifier)])
        request.sortDescriptors = [NSSortDescriptor(key: "anchorKey", ascending: true)]

        return try cacheStore.managedObjectContext.fetch(request)
    }
}

// MARK: - Watch Synchronization
extension CarbStore {

    /// Get carb objects in main app to deliver to Watch extension
    public func getSyncCarbObjects(start: Date? = nil, end: Date? = nil, completion: @escaping (_ result: CarbStoreResult<[SyncCarbObject]>) -> Void) {
        queue.async {
            var objects: [SyncCarbObject] = []
            var error: CarbStoreError?

            self.cacheStore.managedObjectContext.performAndWait {
                do {
                    objects = try self.getActiveCachedCarbObjects(start: start, end: end).map { SyncCarbObject(managedObject: $0) }
                } catch let coreDataError {
                    error = .coreDataError(coreDataError)
                }
            }

            if let error = error {
                completion(.failure(error))
                return
            }

            completion(.success(objects))
        }
    }

    /// Store carb objects in Watch extension
    public func setSyncCarbObjects(_ objects: [SyncCarbObject], completion: @escaping (CarbStoreError?) -> Void) {
        queue.async {
            if let error = self.purgeCachedCarbObjectsUnconditionally() {
                completion(error)
                return
            }

            var error: CarbStoreError?

            self.cacheStore.managedObjectContext.performAndWait {
                guard !objects.isEmpty else {
                    return
                }

                objects.forEach {
                    let object = CachedCarbObject(context: self.cacheStore.managedObjectContext)
                    object.update(from: $0)
                }

                error = CarbStoreError(error: self.cacheStore.save())
            }

            completion(error)

            self.notifyUpdatedCarbData(updateSource: .changedInApp)
        }
    }
}

// MARK: - Cache management

extension CarbStore {
    public var earliestCacheDate: Date {
        return Date(timeIntervalSinceNow: -cacheLength)
    }

    private func purgeExpiredCachedCarbObjects() {
        purgeCachedCarbObjects(before: earliestCacheDate)
    }

    @discardableResult
    private func purgeCachedCarbObjects(before date: Date) -> CarbStoreError? {
        dispatchPrecondition(condition: .onQueue(queue))

        var error: CarbStoreError?

        cacheStore.managedObjectContext.performAndWait {
            do {
                // Fetch all candidate objects for purge
                let request: NSFetchRequest<CachedCarbObject> = CachedCarbObject.fetchRequest()
                request.predicate = NSPredicate(format: "startDate < %@", date as NSDate)

                let objects = try self.cacheStore.managedObjectContext.fetch(request)

                // Objects can only be purged if all related objects can be purged
                let purgedObjects = try objects.filter { try self.areAllRelatedObjectsPurgable(to: $0, before: date) }
                guard !purgedObjects.isEmpty else {
                    return
                }

                // Actually purge
                purgedObjects.forEach { self.cacheStore.managedObjectContext.delete($0) }

                if let saveError = CarbStoreError(error: self.cacheStore.save()) {
                    error = saveError
                    return
                }

                self.log.info("Purged %d CachedCarbObjects", purgedObjects.count)
            } catch let coreDataError {
                error = .coreDataError(coreDataError)
            }
        }

        if let error = error {
            self.log.error("Unable to purge CachedCarbObjects: %{public}@", String(describing: error))
            return error
        }

        return nil
    }

    public func purgeCachedCarbObjectsUnconditionally(before date: Date, completion: @escaping (CarbStoreError?) -> Void) {
        queue.async {
            if let error = self.purgeCachedCarbObjectsUnconditionally(before: date) {
                completion(error)
                return
            }

            self.notifyUpdatedCarbData(updateSource: .changedInApp)
            completion(nil)
        }
    }

    private func purgeCachedCarbObjectsUnconditionally(before date: Date? = nil) -> CarbStoreError? {
        dispatchPrecondition(condition: .onQueue(queue))

        var error: CarbStoreError?

        cacheStore.managedObjectContext.performAndWait {
            do {
                let request: NSFetchRequest<CachedCarbObject> = CachedCarbObject.fetchRequest()
                if let date = date {
                    request.predicate = NSPredicate(format: "startDate < %@", date as NSDate)
                }
                let count = try self.cacheStore.managedObjectContext.deleteObjects(matching: request)
                self.log.info("Purged all %d CachedCarbObjects", count)
            } catch let coreDataError {
                self.log.error("Unable to purge all CachedCarbObjects: %{public}@", String(describing: coreDataError))
                error = .coreDataError(coreDataError)
            }
        }

        return error
    }

    private func notifyUpdatedCarbData(updateSource: UpdateSource) {
        dispatchPrecondition(condition: .onQueue(queue))

        purgeExpiredCachedCarbObjects()

        NotificationCenter.default.post(name: CarbStore.carbEntriesDidChange, object: self, userInfo: [CarbStore.notificationUpdateSourceKey: updateSource.rawValue])
        delegate?.carbStoreHasUpdatedCarbData(self)
    }

    private func areAllRelatedObjectsPurgable(to object: CachedCarbObject, before date: Date) throws -> Bool {
        dispatchPrecondition(condition: .onQueue(queue))

        // If no provenance identifier nor sync identifier, then there are no related objects
        guard let provenanceIdentifier = object.provenanceIdentifier, let syncIdentifier = object.syncIdentifier else {
            return true
        }

        // Count any that are NOT purgable
        let request: NSFetchRequest<CachedCarbObject> = CachedCarbObject.fetchRequest()
        request.predicate = NSCompoundPredicate(andPredicateWithSubpredicates: [NSPredicate(format: "provenanceIdentifier == %@", provenanceIdentifier),
                                                                                NSPredicate(format: "syncIdentifier == %@", syncIdentifier),
                                                                                NSPredicate(format: "startDate >= %@", date as NSDate)])
        request.fetchLimit = 1

        return try cacheStore.managedObjectContext.count(for: request) == 0
    }
}


// MARK: - Math
extension CarbStore {
    /// The longest expected absorption time interval for carbohydrates. Defaults to 8 hours.
    public var maximumAbsorptionTimeInterval: TimeInterval {
        return defaultAbsorptionTimes.slow * 2
    }

    /// Retrieves the single carbs on-board value occuring just prior or equal to the specified date
    ///
    /// This operation is performed asynchronously and the completion will be executed on an arbitrary background queue.
    ///
    /// - Parameters:
    ///   - date: The date of the value to retrieve
    ///   - effectVelocities: A timeline of glucose effect velocities, ordered by start date
    ///   - completion: A closure called once the value has been retrieved
    ///   - result: The carbs on-board value
    public func carbsOnBoard(at date: Date, effectVelocities: [GlucoseEffectVelocity]? = nil, completion: @escaping (_ result: CarbStoreResult<CarbValue>) -> Void) {
        getCarbsOnBoardValues(start: date.addingTimeInterval(-delta), end: date, effectVelocities: effectVelocities) { (result) in
            switch result {
            case .failure(let error):
                completion(.failure(error))
            case .success(let values):
                guard let value = values.closestPrior(to: date) else {
                    completion(.failure(.noData))
                    return
                }
                completion(.success(value))
            }
        }
    }

    /// Retrieves a timeline of unabsorbed carbohydrates
    ///
    /// This operation is performed asynchronously and the completion will be executed on an arbitrary background queue.
    ///
    /// - Parameters:
    ///   - start: The earliest date of values to retrieve
    ///   - end: The latest date of values to retrieve, if provided
    ///   - effectVelocities: A timeline of glucose effect velocities, ordered by start date
    ///   - completion: A closure called once the values have been retrieved
    ///   - values: A timeline of carb values, in chronological order
    public func getCarbsOnBoardValues(start: Date, end: Date? = nil, effectVelocities: [GlucoseEffectVelocity]? = nil, completion: @escaping (_ result: CarbStoreResult<[CarbValue]>) -> Void) {
        // To know COB at the requested start date, we need to fetch samples that might still be absorbing
        let foodStart = start.addingTimeInterval(-maximumAbsorptionTimeInterval)
        getCarbEntries(start: foodStart, end: end) { (result) in
            switch result {
            case .failure(let error):
                completion(.failure(error))
            case .success(let entries):
                let carbsOnBoard = self.carbsOnBoard(from: entries, startingAt: start, endingAt: end, effectVelocities: effectVelocities)
                completion(.success(carbsOnBoard))
            }
        }
    }

    /// Computes a timeline of unabsorbed carbohydrates
    /// - Parameters:
    ///   - start: The earliest date of values to retrieve
    ///   - end: The latest date of values to retrieve, if provided
    ///   - effectVelocities: A timeline of glucose effect velocities, ordered by start date
    /// - Returns: A timeline of unabsorbed carbohydrates
    public func carbsOnBoard<Sample: CarbEntry>(
        from samples: [Sample],
        startingAt start: Date,
        endingAt end: Date? = nil,
        effectVelocities: [GlucoseEffectVelocity]? = nil
    ) -> [CarbValue] {
        if  let velocities = effectVelocities,
            let carbRatioSchedule = carbRatioScheduleApplyingOverrideHistory,
            let insulinSensitivitySchedule = insulinSensitivityScheduleApplyingOverrideHistory
        {
            return samples.map(
                to: velocities,
                carbRatio: carbRatioSchedule,
                insulinSensitivity: insulinSensitivitySchedule,
                absorptionTimeOverrun: absorptionTimeOverrun,
                defaultAbsorptionTime: defaultAbsorptionTimes.medium,
                delay: delay,
                initialAbsorptionTimeOverrun: settings.initialAbsorptionTimeOverrun,
                absorptionModel: settings.absorptionModel,
                adaptiveAbsorptionRateEnabled: settings.adaptiveAbsorptionRateEnabled,
                adaptiveRateStandbyIntervalFraction: settings.adaptiveRateStandbyIntervalFraction
            ).dynamicCarbsOnBoard(
                from: start,
                to: end,
                defaultAbsorptionTime: defaultAbsorptionTimes.medium,
                absorptionModel: settings.absorptionModel,
                delay: delay,
                delta: delta
            )
        } else {
            return samples.carbsOnBoard(
                from: start,
                to: end,
                defaultAbsorptionTime: defaultAbsorptionTimes.medium,
                absorptionModel: settings.absorptionModel,
                delay: delay,
                delta: delta
            )
        }
    }

    /// Computes the single carbs on-board value occuring just prior or equal to the specified date
    /// - Parameters:
    ///   - date: The date of the value to retrieve
    ///   - effectVelocities: A timeline of glucose effect velocities, ordered by start date
    /// - Returns: The carbs on-board value
    public func carbsOnBoard<Sample: CarbEntry>(
        from samples: [Sample],
        at date: Date,
        effectVelocities: [GlucoseEffectVelocity]? = nil
    ) throws -> CarbValue {
        let values = carbsOnBoard(from: samples, startingAt: date.addingTimeInterval(-delta), endingAt: date, effectVelocities: effectVelocities)

        guard let value = values.closestPrior(to: date) else {
            throw CarbStoreError.noData
        }

        return value
    }


    /// Retrieves a timeline of effect on blood glucose from carbohydrates
    ///
    /// This operation is performed asynchronously and the completion will be executed on an arbitrary background queue.
    ///
    /// - Parameters:
    ///   - start: The earliest date of effects to retrieve
    ///   - end: The latest date of effects to retrieve, if provided
    ///   - effectVelocities: A timeline of glucose effect velocities, ordered by start date
    ///   - completion: A closure called once the effects have been retrieved
    ///   - result: An array of effects, in chronological order
    public func getGlucoseEffects(start: Date, end: Date? = nil, effectVelocities: [GlucoseEffectVelocity]? = nil, completion: @escaping(_ result: CarbStoreResult<(entries: [StoredCarbEntry], effects: [GlucoseEffect])>) -> Void) {
        queue.async {
            guard self.carbRatioSchedule != nil, self.insulinSensitivitySchedule != nil else {
                completion(.failure(.notConfigured))
                return
            }

            // To know glucose effects at the requested start date, we need to fetch samples that might still be absorbing
            let foodStart = start.addingTimeInterval(-self.maximumAbsorptionTimeInterval)
            
            self.getCarbEntries(start: foodStart, end: end) { (result) in
                switch result {
                case .failure(let error):
                    completion(.failure(error))
                case .success(let entries):
                    do {
                        let effects = try self.glucoseEffects(of: entries, startingAt: start, endingAt: end, effectVelocities: effectVelocities)
                        completion(.success((entries: entries, effects: effects)))
                    } catch let error as CarbStoreError {
                        completion(.failure(error))
                    } catch {
                        fatalError()
                    }
                }
            }
        }
    }

    /// Computes a timeline of effects on blood glucose from carbohydrates
    /// - Parameters:
    ///   - start: The earliest date of effects to retrieve
    ///   - end: The latest date of effects to retrieve, if provided
    ///   - effectVelocities: A timeline of glucose effect velocities, ordered by start date
    public func glucoseEffects<Sample: CarbEntry>(
        of samples: [Sample],
        startingAt start: Date,
        endingAt end: Date? = nil,
        effectVelocities: [GlucoseEffectVelocity]? = nil
    ) throws -> [GlucoseEffect] {
        guard
            let carbRatioSchedule = carbRatioScheduleApplyingOverrideHistory,
            let insulinSensitivitySchedule = insulinSensitivityScheduleApplyingOverrideHistory
        else {
            throw CarbStoreError.notConfigured
        }

        if let effectVelocities = effectVelocities {
            return samples.map(
                to: effectVelocities,
                carbRatio: carbRatioSchedule,
                insulinSensitivity: insulinSensitivitySchedule,
                absorptionTimeOverrun: absorptionTimeOverrun,
                defaultAbsorptionTime: defaultAbsorptionTimes.medium,
                delay: delay,
                initialAbsorptionTimeOverrun: settings.initialAbsorptionTimeOverrun,
                absorptionModel: settings.absorptionModel,
                adaptiveAbsorptionRateEnabled: settings.adaptiveAbsorptionRateEnabled,
                adaptiveRateStandbyIntervalFraction: settings.adaptiveRateStandbyIntervalFraction
            ).dynamicGlucoseEffects(
                from: start,
                to: end,
                carbRatios: carbRatioSchedule,
                insulinSensitivities: insulinSensitivitySchedule,
                defaultAbsorptionTime: defaultAbsorptionTimes.medium,
                absorptionModel: settings.absorptionModel,
                delay: delay,
                delta: delta
            )
        } else {
            return samples.glucoseEffects(
                from: start,
                to: end,
                carbRatios: carbRatioSchedule,
                insulinSensitivities: insulinSensitivitySchedule,
                defaultAbsorptionTime: defaultAbsorptionTimes.medium,
                absorptionModel: settings.absorptionModel,
                delay: delay,
                delta: delta
            )
        }
    }

    /// Retrieves the total number of recorded carbohydrates for the specified period.
    ///
    /// This operation is performed asynchronously and the completion will be executed on an arbitrary background queue.
    ///
    /// - Parameters:
    ///   - start: The earliest date of samples to include.
    ///   - completion: A closure called once the value has been retrieved.
    ///   - result: The total carbs recorded and the date of the first sample
    public func getTotalCarbs(since start: Date, completion: @escaping (_ result: CarbStoreResult<CarbValue>) -> Void) {
        getCarbEntries(start: start) { (result) in
            switch result {
            case .success(let samples):
                let total = samples.totalCarbs ?? CarbValue(
                    startDate: start,
                    quantity: HKQuantity(unit: self.preferredUnit, doubleValue: 0)
                )

                completion(.success(total))
            case .failure(let error):
                completion(.failure(error))
            }
        }
    }
}


extension CarbStore {
    /// Generates a diagnostic report about the current state
    ///
    /// This operation is performed asynchronously and the completion will be executed on an arbitrary background queue.
    ///
    /// - parameter completionHandler: A closure called once the report has been generated. The closure takes a single argument of the report string.
    public func generateDiagnosticReport(_ completionHandler: @escaping (_ report: String) -> Void) {
        queue.async {
            
            var carbAbsorptionModel: String
            switch self.carbAbsorptionModel {
            case .linear:
                carbAbsorptionModel = "Linear"
            case .nonlinear:
                carbAbsorptionModel = "Nonlinear"
            case .adaptiveRateNonlinear:
                carbAbsorptionModel = "Nonlinear with Adaptive Rate for Remaining Carbs"
            }
            
            var report: [String] = [
                "## CarbStore",
                "",
                "* carbRatioSchedule: \(self.carbRatioSchedule?.debugDescription ?? "")",
                "* carbRatioScheduleApplyingOverrideHistory: \(self.carbRatioScheduleApplyingOverrideHistory?.debugDescription ?? "nil")",
                "* cacheLength: \(self.cacheLength)",
                "* defaultAbsorptionTimes: \(self.defaultAbsorptionTimes)",
                "* observationInterval: \(self.observationInterval)",
                "* insulinSensitivitySchedule: \(self.insulinSensitivitySchedule?.debugDescription ?? "")",
                "* insulinSensitivityScheduleApplyingOverrideHistory: \(self.insulinSensitivityScheduleApplyingOverrideHistory?.debugDescription ?? "nil")",
                "* overrideHistory: \(self.overrideHistory.map(String.init(describing:)) ?? "nil")",
                "* carbSensitivitySchedule: \(self.carbSensitivitySchedule?.debugDescription ?? "nil")",
                "* delay: \(self.delay)",
                "* delta: \(self.delta)",
                "* absorptionTimeOverrun: \(self.absorptionTimeOverrun)",
                "* carbAbsorptionModel: \(carbAbsorptionModel)",
                "* Carb absorption model settings: \(self.settings)",
                super.debugDescription,
                "",
                "cachedCarbEntries:"
            ]

            switch self.getCarbEntries() {
            case .failure(let error):
                report.append("Error: \(error)")
            case .success(let entries):
                report.append("[")
                report.append("\tStoredCarbEntry(uuid, provenanceIdentifier, syncIdentifier, syncVersion, startDate, quantity, foodType, absorptionTime, createdByCurrentApp, userCreatedDate, userUpdatedDate)")
                report.append(entries.map({ (entry) -> String in
                    return [
                        "\t",
                        entry.uuid?.uuidString ?? "",
                        entry.provenanceIdentifier ?? "",
                        entry.syncIdentifier ?? "",
                        entry.syncVersion != nil ? String(describing: entry.syncVersion) : "",
                        String(describing: entry.startDate),
                        String(describing: entry.quantity),
                        entry.foodType ?? "",
                        String(describing: entry.absorptionTime ?? self.defaultAbsorptionTimes.medium),
                        String(describing: entry.createdByCurrentApp),
                        entry.userCreatedDate != nil ? String(describing: entry.userCreatedDate) : "",
                        entry.userUpdatedDate != nil ? String(describing: entry.userUpdatedDate) : "",
                        ].joined(separator: ", ")
                }).joined(separator: "\n"))
                report.append("]")
                report.append("")
            }

            completionHandler(report.joined(separator: "\n"))
        }
    }
}

extension CarbStore {
    public struct QueryAnchor: RawRepresentable {
        public typealias RawValue = [String: Any]

        internal var anchorKey: Int64

        public init() {
            self.anchorKey = 0
        }

        public init?(rawValue: RawValue) {
            guard let anchorKey = (rawValue["anchorKey"] ?? rawValue["storedModificationCounter"]) as? Int64 else {     // Backwards compatibility with storedModificationCounter
                return nil
            }
            self.anchorKey = anchorKey
        }

        public var rawValue: RawValue {
            var rawValue: RawValue = [:]
            rawValue["anchorKey"] = anchorKey
            return rawValue
        }
    }

    public enum CarbQueryResult {
        case success(QueryAnchor, [SyncCarbObject], [SyncCarbObject], [SyncCarbObject])
        case failure(Error)
    }

    public func executeCarbQuery(fromQueryAnchor queryAnchor: QueryAnchor?, limit: Int, completion: @escaping (CarbQueryResult) -> Void) {
        queue.async {
            var queryAnchor = queryAnchor ?? QueryAnchor()
            var queryCreatedResult = [SyncCarbObject]()
            var queryUpdatedResult = [SyncCarbObject]()
            var queryDeletedResult = [SyncCarbObject]()
            var queryError: Error?

            guard limit > 0 else {
                completion(.success(queryAnchor, queryCreatedResult, queryUpdatedResult, queryDeletedResult))
                return
            }

            self.cacheStore.managedObjectContext.performAndWait {
                let storedRequest: NSFetchRequest<CachedCarbObject> = CachedCarbObject.fetchRequest()
                storedRequest.predicate = NSPredicate(format: "anchorKey > %d", queryAnchor.anchorKey)
                storedRequest.sortDescriptors = [NSSortDescriptor(key: "anchorKey", ascending: true)]
                storedRequest.fetchLimit = limit

                do {
                    let stored = try self.cacheStore.managedObjectContext.fetch(storedRequest)
                    if let anchorKey = stored.max(by: { $0.anchorKey < $1.anchorKey })?.anchorKey {
                        queryAnchor.anchorKey = anchorKey
                    }
                    stored.map({ SyncCarbObject(managedObject: $0) }).forEach {
                        switch $0.operation {
                        case .create:
                            queryCreatedResult.append($0)
                        case .update:
                            queryUpdatedResult.append($0)
                        case .delete:
                            queryDeletedResult.append($0)
                        }
                    }

                } catch let coreDataError {
                    queryError = coreDataError
                    return
                }
            }

            if let queryError = queryError {
                completion(.failure(queryError))
                return
            }

            completion(.success(queryAnchor, queryCreatedResult, queryUpdatedResult, queryDeletedResult))
        }
    }
}

// MARK: - Critical Event Log Export

extension CarbStore: CriticalEventLog {
    private var exportProgressUnitCountPerObject: Int64 { 1 }
    private var exportFetchLimit: Int { Int(criticalEventLogExportProgressUnitCountPerFetch / exportProgressUnitCountPerObject) }

    public var exportName: String { "Carbs.json" }

    public func exportProgressTotalUnitCount(startDate: Date, endDate: Date? = nil) -> Result<Int64, Error> {
        var result: Result<Int64, Error>?

        self.cacheStore.managedObjectContext.performAndWait {
            do {
                let request: NSFetchRequest<CachedCarbObject> = CachedCarbObject.fetchRequest()
                request.predicate = self.exportDatePredicate(startDate: startDate, endDate: endDate)

                let objectCount = try self.cacheStore.managedObjectContext.count(for: request)
                result = .success(Int64(objectCount) * exportProgressUnitCountPerObject)
            } catch let error {
                result = .failure(error)
            }
        }

        return result!
    }

    public func export(startDate: Date, endDate: Date, to stream: OutputStream, progress: Progress) -> Error? {
        let encoder = JSONStreamEncoder(stream: stream)
        var anchorKey: Int64 = 0
        var fetching = true
        var error: Error?

        while fetching && error == nil {
            self.cacheStore.managedObjectContext.performAndWait {
                do {
                    guard !progress.isCancelled else {
                        throw CriticalEventLogError.cancelled
                    }

                    let request: NSFetchRequest<CachedCarbObject> = CachedCarbObject.fetchRequest()
                    request.predicate = NSCompoundPredicate(andPredicateWithSubpredicates: [NSPredicate(format: "anchorKey > %d", anchorKey),
                                                                                            self.exportDatePredicate(startDate: startDate, endDate: endDate)])
                    request.sortDescriptors = [NSSortDescriptor(key: "anchorKey", ascending: true)]
                    request.fetchLimit = self.exportFetchLimit

                    let objects = try self.cacheStore.managedObjectContext.fetch(request)
                    if objects.isEmpty {
                        fetching = false
                        return
                    }

                    try encoder.encode(objects)

                    anchorKey = objects.last!.anchorKey

                    progress.completedUnitCount += Int64(objects.count) * exportProgressUnitCountPerObject
                } catch let fetchError {
                    error = fetchError
                }
            }
        }

        if let closeError = encoder.close(), error == nil {
            error = closeError
        }

        return error
    }

    private func exportDatePredicate(startDate: Date, endDate: Date? = nil) -> NSPredicate {
        var addedDatePredicate = NSPredicate(format: "addedDate >= %@", startDate as NSDate)
        var supercededDatePredicate = NSPredicate(format: "supercededDate >= %@", startDate as NSDate)
        if let endDate = endDate {
            addedDatePredicate = NSCompoundPredicate(andPredicateWithSubpredicates: [addedDatePredicate, NSPredicate(format: "addedDate < %@", endDate as NSDate)])
            supercededDatePredicate = NSCompoundPredicate(andPredicateWithSubpredicates: [supercededDatePredicate, NSPredicate(format: "supercededDate < %@", endDate as NSDate)])
        }
        return NSCompoundPredicate(orPredicateWithSubpredicates: [addedDatePredicate, supercededDatePredicate])
    }
}

// MARK: - Core Data (Bulk) - TEST ONLY

extension CarbStore {
    public func addNewCarbEntries(entries: [NewCarbEntry], completion: @escaping (Error?) -> Void) {
        guard !entries.isEmpty else {
            completion(nil)
            return
        }

        queue.async {
            var error: Error?

            self.cacheStore.managedObjectContext.performAndWait {
                do {
                    for entry in entries {
                        let syncIdentifier = try self.cacheStore.managedObjectContext.generateUniqueSyncIdentifier()

                        let object = CachedCarbObject(context: self.cacheStore.managedObjectContext)
                        object.create(from: entry,
<<<<<<< HEAD
                                      on: entry.date,
=======
>>>>>>> 7e017414
                                      provenanceIdentifier: self.provenanceIdentifier,
                                      syncIdentifier: syncIdentifier,
                                      on: entry.date)
                    }
                    error = self.cacheStore.save()
                } catch let coreDataError {
                    error = coreDataError
                }
            }

            guard error == nil else {
                completion(error)
                return
            }

            self.log.info("Added %d CachedCarbObjects", entries.count)
            self.delegate?.carbStoreHasUpdatedCarbData(self)
            completion(nil)
        }
    }
}

// MARK: - NSManagedObjectContext

fileprivate extension NSManagedObjectContext {
    func generateUniqueSyncIdentifier() throws -> String {
        while true {
            let syncIdentifier = UUID().uuidString

            let request: NSFetchRequest<CachedCarbObject> = CachedCarbObject.fetchRequest()
            request.predicate = NSPredicate(format: "syncIdentifier == %@", syncIdentifier)
            request.fetchLimit = 1

            if try count(for: request) == 0 {
                return syncIdentifier
            }
        }
    }

    func cachedCarbObjectFromStoredCarbEntry(_ entry: StoredCarbEntry) throws -> CachedCarbObject? {
        guard entry.createdByCurrentApp, let syncIdentifier = entry.syncIdentifier, let syncVersion = entry.syncVersion else {
            return nil
        }

        let request: NSFetchRequest<CachedCarbObject> = CachedCarbObject.fetchRequest()
        request.predicate = NSCompoundPredicate(andPredicateWithSubpredicates: [
            NSPredicate(format: "createdByCurrentApp == YES"),
            NSPredicate(format: "syncIdentifier == %@", syncIdentifier),
            NSPredicate(format: "syncVersion == %d", syncVersion),
            NSPredicate(format: "operation != %d", Operation.delete.rawValue),
            NSPredicate(format: "supercededDate == NIL")
        ])
        request.fetchLimit = 1

        if let object = try fetch(request).first {
            return object
        }

        return try cachedCarbObjectFromStoredCarbEntryDEPRECATED(entry)
    }

    // DEPRECATED: Fallback for pre-syncIdentifier entries, just has UUID from HealthKit
    func cachedCarbObjectFromStoredCarbEntryDEPRECATED(_ entry: StoredCarbEntry) throws -> CachedCarbObject? {
        guard entry.createdByCurrentApp, let uuid = entry.uuid else {
            return nil
        }

        let request: NSFetchRequest<CachedCarbObject> = CachedCarbObject.fetchRequest()
        request.predicate = NSCompoundPredicate(andPredicateWithSubpredicates: [
            NSPredicate(format: "createdByCurrentApp == YES"),
            NSPredicate(format: "uuid == %@", uuid as NSUUID),
            NSPredicate(format: "operation != %d", Operation.delete.rawValue),
            NSPredicate(format: "supercededDate == NIL")
        ])
        request.fetchLimit = 1

        if let object = try fetch(request).first {
            return object
        }

        return nil
    }
}<|MERGE_RESOLUTION|>--- conflicted
+++ resolved
@@ -1391,10 +1391,6 @@
 
                         let object = CachedCarbObject(context: self.cacheStore.managedObjectContext)
                         object.create(from: entry,
-<<<<<<< HEAD
-                                      on: entry.date,
-=======
->>>>>>> 7e017414
                                       provenanceIdentifier: self.provenanceIdentifier,
                                       syncIdentifier: syncIdentifier,
                                       on: entry.date)
