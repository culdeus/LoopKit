--- conflicted
+++ resolved
@@ -256,10 +256,6 @@
                     }
                 }
             }
-<<<<<<< HEAD
-            // TODO: Consider resetting uploadState.uploading
-=======
->>>>>>> cf5bd084
         }
     }
 
